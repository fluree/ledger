(ns fluree.db.ledger.consensus.raft
  (:require [fluree.raft :as raft]
            [taoensso.nippy :as nippy]
            [clojure.core.async :as async :refer [<! <!! go go-loop]]
            [clojure.pprint :as cprint]
            [fluree.db.util.log :as log]
            [clojure.string :as str]
            [fluree.db.storage.core :as storage]
            [fluree.db.serde.avro :as avro]
            [fluree.db.event-bus :as event-bus]
            [fluree.db.ledger.consensus.tcp :as ftcp]
            [fluree.db.util.async :refer [go-try <? <??]]
            [fluree.db.ledger.txgroup.txgroup-proto :as txproto :refer [TxGroup]]
            [fluree.db.ledger.consensus.update-state :as update-state]
            [fluree.db.ledger.txgroup.monitor :as group-monitor]
            [fluree.db.ledger.consensus.dbsync2 :as dbsync2]
            [fluree.crypto :as crypto]
            [fluree.db.ledger.storage :as ledger-storage]
            [fluree.db.constants :as const]
            [fluree.db.util.core :as util :refer [exception?]])
  (:import (java.util UUID)
           (fluree.db.flake Flake)))

(set! *warn-on-reflection* true)


(defn snapshot-xfer
  "Transfers snapshot from this server as leader, to a follower.
  Will be called with two arguments, snapshot id and part number.
  Initial call will be for part 1, and subsequent calls, if necessary,
  will be for each successive part.

  Must return a snapshot with the following fields
  :parts - how many parts total
  :data - snapshot data

  If multiple parts are returned, additional requests for each part will be
  requested. A snapshot should be broken into multiple parts if it is larger than
  the amount of data you want to push across the network at once."
  [{:keys [path storage-read]}]
  (fn [id _]
    (let [file (str path id ".snapshot")
          ba   (<!! (storage-read file))]
      {:parts 1
       :data  ba})))


(defn snapshot-installer
  "Installs a new snapshot being sent from a different server.
  Blocking until write succeeds. An error will stop RAFT entirely.

  If snapshot-part = 1, should first delete any existing file if it exists (possible to have historic partial snapshot lingering).

  As soon as final part write succeeds, can safely garbage collect any old snapshots on disk except the most recent one."
  [{:keys [path storage-delete storage-write]}]
  (fn [snapshot-map]
    (let [{:keys [snapshot-index snapshot-part snapshot-data]} snapshot-map
          file (str path snapshot-index ".snapshot")]

      ;; NOTE: Currently snapshot-part is always 1 b/c we never send multi-part snapshots.
      ;;   See comment in `snapshot-xfer` for more details. - WSM 2020-09-01
      (when (= 1 snapshot-part)
        ;; delete any old file if exists
        (storage-delete file))

      ;; TODO: If multi-part snapshot transfers are implemented, need to figure out
      ;;   how & when to write out / upload the file here. For local FS, can just
      ;;   add a way to request appending. For something like S3, we will need to
      ;;   do something else like gather all parts locally and then upload or
      ;;   investigate streaming multipart uploads or similar.
      (<?? (storage-write file snapshot-data)))))


(defn snapshot-reify
  "Reifies a snapshot, should populate whatever data is needed into an initialized state machine
  that is used for raft.

  Called with snapshot-id to reify, which corresponds to the commit index the snapshot was taken.
  Should throw if snapshot not found, or unable to parse. This will stop raft."
  [{:keys [path state-atom storage-read]}]
  (fn [snapshot-id]
    (try
      (let [file  (str path snapshot-id ".snapshot")
            _     (log/debug "Reifying snapshot" file)
            data  (<?? (storage-read file))
            state (when data (nippy/thaw data))]
        (log/debug "Read snapshot data:" state)
        (reset! state-atom state))
      (catch Exception e (log/error e "Error reifying snapshot: " snapshot-id)))))


(defn- return-snapshot-id
  "Takes file map (from storage subsystem) and returns log id (typically same
  as start index) from the file name as a long integer."
  [file]
  (when-let [match (re-find #"^([0-9]+)\.snapshot$" (:name file))]
    (Long/parseLong (second match))))


(defn- purge-snapshots
  [{:keys [path storage-list storage-delete max-snapshots]}]
  (let [rm-snapshots (some->> (storage-list path)
                              <!!
                              (keep return-snapshot-id)
                              (sort >)
                              (drop max-snapshots))]
    (when (not-empty rm-snapshots)
      (log/info "Removing snapshots: " rm-snapshots))
    (doseq [snapshot rm-snapshots]
      (let [file (str/join "/" [(str/replace path #"/$" "")
                                (str snapshot ".snapshot")])]
        (storage-delete file)))))


(defn get-raft-state
  "Returns current raft state to callback."
  [raft callback]
  (raft/get-raft-state (:raft raft) callback))


(defn leader-async
  "Returns leader as a core async channel once available.
  Default timeout supplied, or specify one."
  ([raft] (leader-async raft 60000))
  ([raft timeout]
   (let [timeout-time (+ (System/currentTimeMillis) timeout)]
     (go-loop [retries 0]
       (let [resp-chan (async/promise-chan)
             _         (get-raft-state raft (fn [state]
                                              (if-let [leader (:leader state)]
                                                (async/put! resp-chan leader)
                                                (async/close! resp-chan))))
             resp      (async/<! resp-chan)]
         (cond
           resp resp

           (> (System/currentTimeMillis) timeout-time)
           (ex-info (format "Leader not yet established and timeout of %s reached. Polled raft state %s times." timeout retries)
                    {:status 400 :error :db/leader-timeout})

           :else
           (do
             (async/<! (async/timeout 100))
             (recur (inc retries)))))))))


(defn is-leader?-async
  [raft]
  (go
    (let [leader (async/<! (leader-async raft))]
      (if (instance? Throwable leader)
        leader
        (= (:this-server raft) leader)))))


(defn is-leader?
  [raft]
  (let [leader? (async/<!! (is-leader?-async raft))]
    (if (instance? Throwable leader?)
      (throw leader?)
      leader?)))


(defn snapshot-writer*
  "Blocking until write succeeds. An error will stop RAFT entirely."
  [{:keys [path state-atom storage-write] :as config}]
  (fn [index callback]
    (log/info "Ledger group snapshot write triggered for index:" index)
    (let [start-time    (System/currentTimeMillis)
          state         @state-atom
          file          (str path index ".snapshot")
          max-snapshots 6
          data          (nippy/freeze state)]
      (log/debug "Writing raft snapshot" file "with contents" state)
      (try
        (<?? (storage-write file data))
        (catch Exception e (log/error e "Error writing snapshot index:" index)))
      (log/info (format "Ledger group snapshot completed for index %s in %s milliseconds."
                        index (- (System/currentTimeMillis) start-time)))
      (callback)
      (purge-snapshots (assoc config :max-snapshots max-snapshots)))))


(defn snapshot-writer
  "Wraps snapshot-writer* in the logic that determines whether all nodes or
  only the leader should write snapshots."
  [{:keys [only-leader-snapshots] :as config}]
  (let [writer (snapshot-writer* config)]
    (fn [index callback]
      (if only-leader-snapshots
        (when (is-leader? config)
          (writer index callback))
        (writer index callback)))))


(defn snapshot-list-indexes
  "Lists all stored snapshot indexes, sorted ascending. Used for bootstrapping a
  raft network from a previously made snapshot."
  [{:keys [path storage-list]}]
  (log/debug "Initialized snapshot-list-indexes with path" path "and storage-list" storage-list)
  (fn []
    (log/debug "Listing snapshot indexes in" path)
    (let [files (try
                  (<?? (storage-list path))
                  (catch Exception e (log/error e "Error listing stored snapshots in" path)))]
      (log/debug "Got snapshot candidate files:" files)
      (->> files
           (map :name)
           (keep #(when-let [match (re-find #"^([0-9]+)\.snapshot$" %)]
                    (Long/parseLong (second match))))
           sort
           vec))))


;; Holds state change functions that are registered
(def state-change-fn-atom (atom {}))


(defn register-state-change-fn
  "Registers function to be called with every state monitor change. id provided is used to un-register function
  and is otherwise opaque to the system."
  [id f]
  (swap! state-change-fn-atom assoc id f))

(defn unregister-state-change-fn
  [id]
  (swap! state-change-fn-atom dissoc id))


(defn unregister-all-state-change-fn
  []
  (reset! state-change-fn-atom {}))


(defn rejected-block-handler
  "If a block is rejected for some reason, handles exception and logging."
  [state-atom command error-msg]
  (let [[_ network ledger-id block-map submission-server] command
        {:keys [block txns cmd-types]} block-map
        txids (keys txns)]
    (swap! state-atom
           (fn [state]
             (reduce (fn [s txid] (update-state/dissoc-in s [:cmd-queue network txid])) state txids)))
    (ex-info (str " --------------- BLOCK REJECTED! " error-msg)
             {:error  :db/invalid-block
              :status 500})))


(defn state-machine
  [_ state-atom storage-read storage-write]
  (fn [command _]
    (let [op     (first command)
          result (case op

                   ;; new block is a special case as it requires a couple atomic transactions
                   ;; a new block is accepted only if
                   ;; (a) the submission-server is currently the worker for the network
                   ;; (b) the block-id is exactly one block increment from the previous block
                   ;; if it contains a command-type of :new-ledger, we also establish a new ledger record
                   :new-block (let [[_ network ledger-id block-map submission-server] command
                                    {:keys [block txns cmd-types]} block-map
                                    txids           (keys txns)
                                    file-key        (storage/ledger-block-key network ledger-id block)
                                    current-block   (get-in @state-atom [:networks network :ledgers ledger-id :block])
                                    is-next-block?  (if current-block
                                                      (= block (inc current-block))
                                                      (= 1 block))
                                    server-allowed? (= submission-server
                                                       (get-in @state-atom [:_work :networks network]))]
                                ;; if :new-ledger in cmd-types, then register new-ledger
                                (when (cmd-types :new-ledger)
                                  (update-state/register-new-ledgers txns state-atom block-map))

                                (if (and is-next-block? server-allowed?)
                                  (try
                                    ;; write out block data - todo: ensure raft shutdown happens successfully if write fails
                                    (storage-write file-key (avro/serialize-block block-map))

                                    ;; update current block, and remove txids from queue
                                    (swap! state-atom
                                           (fn [state] (update-state/update-ledger-block network ledger-id txids state block)))

                                    (log/info (str network "/" ledger-id " new-block " {:block         block
                                                                                   :txns          txids
                                                                                   :server        submission-server
                                                                                   :network-queue (count (get-in @state-atom [:cmd-queue network]))}))

                                    ;; publish new-block event
                                    (event-bus/publish :block [network ledger-id] block-map)
                                    ;; return success!
                                    true
                                    (catch Exception e
                                      (rejected-block-handler state-atom command
                                                              (str "Exception attempting to write block: " (.getMessage e)))))
                                  (rejected-block-handler state-atom command
                                                          (str (if (not is-next-block?)
                                                                 (str "Blocks out of order. Block " block " should be one more than current block: " current-block)
                                                                 (str "Server: " submission-server " is not registered as current worker for this network: " network
                                                                      ". That server is: " (get-in @state-atom [:_work :networks network])))
                                                               (pr-str {:server-allowed server-allowed?
                                                                        :is-next-block? is-next-block?
                                                                        :command        command
                                                                        :state-dump     @state-atom})))))


                   ;; stages a new db to be created
                   :new-ledger (update-state/stage-new-ledger command state-atom)

                   :delete-ledger (update-state/delete-db command state-atom)

                   :initialized-ledger (update-state/initialized-ledger command state-atom)

                   :new-index (update-state/new-index command state-atom)

                   :lowercase-all-names (update-state/lowercase-all-names state-atom)

                   :assoc-in (update-state/assoc-in* command state-atom)

                   ;; worker assignments are a little different in that they organize the key-seq
                   ;; both prepended by the server-id (for easy lookup of work based on server-id)
                   ;; and also at the end of the key-seq (for easy lookup of worker(s) for given resource(s))
                   ;; all worker data is stored under the :_worker key
                   :worker-assign (let [[_ ks worker-id] command
                                        unassign? (nil? worker-id)
                                        work-ks   (into [:_work] ks)
                                        worker-ks (into [:_worker worker-id] ks)]
                                    (swap! state-atom
                                           (fn [state]
                                             (let [existing-worker (get-in state work-ks)]
                                               (if unassign?
                                                 (-> state
                                                     (update-state/dissoc-in work-ks)
                                                     (update-state/dissoc-in worker-ks))
                                                 (-> (if existing-worker
                                                       (update-state/dissoc-in state (into [:_worker existing-worker] ks))
                                                       state)
                                                     (assoc-in work-ks worker-id)
                                                     (assoc-in worker-ks (System/currentTimeMillis)))))))
                                    true)

                   :get-in (update-state/get-in* command state-atom)

                   ;; Returns true if there was an existing value removed, else false.
                   :dissoc-in (update-state/dissoc-in* command state-atom)

                   ;; acquires lease, stored at specified ks (a more elaborate cas). Uses local clock
                   ;; to help combat clock skew. Will only allow a single lease at specified ks.
                   ;; returns true if provided id has the lease, false if other has the lease
                   :lease (let [[_ ks id expire-ms] command
                                epoch-ms     (System/currentTimeMillis)
                                expire-epoch (+ epoch-ms expire-ms)
                                new-lease    {:id id :expire expire-epoch}
                                new-state    (swap! state-atom update-in ks
                                                    (fn [current-lease]
                                                      (cond
                                                        ;; no lease, or renewal from current lease holder
                                                        (or (nil? current-lease) (= (:id current-lease) id))
                                                        new-lease

                                                        ;; a different id has the lease, not expired
                                                        (<= epoch-ms (:expire current-lease))
                                                        current-lease

                                                        ;; a different id has the lease, expired
                                                        :else
                                                        new-lease)))]
                            ;; true if have the lease
                            (= id (:id (get-in new-state ks))))

                   ;; releases lease if id is the current lease holder, or no lease exists. Returns true as operation always successful.
                   :lease-release (let [[_ ks id] command]
                                    (swap! state-atom
                                           (fn [state]
                                             (let [release? (or (nil? (get-in state ks))
                                                                (= id (:id (get-in state ks))))]
                                               (if release?
                                                 (update-state/dissoc-in state ks)
                                                 state))))
                                    true)

                   ;; Will replace current val at key sequence only if existing val is = compare value at compare key sequence.
                   ;; Returns true if value updated.
                   :cas-in (update-state/cas-in command state-atom)

                   ;; Will replace current val only if existing val is < proposed val. Returns true if value updated.
                   :max-in (update-state/max-in command state-atom)

                   ;; only used for local file-system storage (not centralized)
                   ;; does not block, always returns true.
                   ;; TODO - implement logic to retry writes if ultimately not successful (by re-requesting index ID from raft)
                   :storage-write (let [[_ key bytes] command]
                                    (future (storage-write key bytes))
                                    true)

                   ;; used only for a fully synchronized read - most reads should happen in local state
                   :storage-read (let [[_ key] command]
                                   (storage-read key)))]
      ;; call any registered state change functions
      (when-let [state-change-fns (vals @state-change-fn-atom)]
        (doseq [f state-change-fns]
          (try
            (f {:command command :result result})
            (catch Exception e (log/error e "State change function error.")))))
      result)))


;; map of request-ids to a response channel that will contain the response eventually
(def pending-responses (atom {}))


(defn send-rpc
  "Sends rpc call to specified server.
  Includes a resp-chan that will eventually contain a response.

  Returns true if successful, else will return an exception if
  connection doesn't exist (not established, or closed)."
  [raft server operation data callback]
  (let [this-server (:this-server raft)
        msg-id      (str (UUID/randomUUID))
        header      {:op     operation
                     :from   this-server
                     :to     server
                     :msg-id msg-id}]
    (log/trace "send-rpc start:" {:op operation :data data :header header})
    (when (fn? callback)
      (swap! pending-responses assoc msg-id callback))
    (let [success? (ftcp/send-rpc this-server server header data)]
      (if success?
        (log/trace "send-rpc success:" {:op operation :data data :header header})
        (do
          (swap! pending-responses dissoc msg-id)
          (log/debug "Connection to" server "is closed, unable to send rpc." header))))))


(defn message-consume
  "Function used to consume inbound server messages.

  client-id should be an approved client-id from the initial
  client negotiation process, can be can used to validate incoming
  messages are labeled as coming from the correct client."
  [raft key-storage-read-fn conn message]
  (try
    (let [message'  (nippy/thaw message)
          [header data] message'
          {:keys [op msg-id]} header
          response? (str/ends-with? (name op) "-response")
          {:keys [write-chan]} conn]
      (if response?
        (let [callback (get @pending-responses msg-id)]
          (when (fn? callback)
            (swap! pending-responses dissoc msg-id)
            (callback data)))
        (let [resp-header (assoc header :op (keyword (str (name op) "-response"))
                                        :to (:from header)
                                        :from (:to header))
              callback    (fn [x]
                            (ftcp/send-message write-chan resp-header x))]
          (case op
            :storage-read
            (let [file-key data]
              (log/debug "Storage read for key: " file-key)
<<<<<<< HEAD
              (async/go
                (-> (storage/read {:storage-read key-storage-read-fn} file-key)
=======
              (go
                (-> (storage/storage-read {:storage-read key-storage-read-fn} file-key)
>>>>>>> 7f2422c4
                    (async/<!)
                    (callback))))

            :new-command
            (let [{:keys [id entry]} data
                  command (raft/map->RaftCommand {:entry entry
                                                  :id    id})]
              (log/debug "Raft - new command:" data)
              (raft/new-command raft command callback))

            ;; else
            (raft/invoke-rpc raft op data callback)))))
    (catch Exception e (log/error e "Error consuming new message! Ignoring."))))


;; start with a default state when no other state is present (initialization)
;; useful for setting a base 'version' in state
(def default-state {:version 3})

(defn start-instance
  [raft-config]
  (let [{:keys [port this-server log-directory entries-max log-history
                storage-ledger-read storage-group-read storage-ledger-write
                storage-group-write storage-group-exists storage-group-delete
                storage-group-list private-keys open-api]} raft-config
        event-chan             (async/chan)
        command-chan           (async/chan)
        state-machine-atom     (atom default-state)
        log-directory          (or log-directory (str "raftlog/" (name this-server) "/"))
        snapshot-config        {:path           "snapshots/"
                                :state-atom     state-machine-atom
                                :storage-read   storage-group-read
                                :storage-write  storage-group-write
                                :storage-exists storage-group-exists
                                :storage-delete storage-group-delete
                                :storage-list   storage-group-list}
        raft-config*           (assoc raft-config
<<<<<<< HEAD
                                 :event-chan event-chan
                                 :command-chan command-chan
                                 :send-rpc-fn send-rpc
                                 :log-history log-history
                                 :log-directory log-directory
                                 :entries-max (or entries-max 50)
                                 :state-machine (state-machine this-server
                                                               state-machine-atom
                                                               storage-ledger-read
                                                               storage-ledger-write)
                                 :snapshot-write (snapshot-writer snapshot-config)
                                 :snapshot-reify (snapshot-reify snapshot-config)
                                 :snapshot-xfer (snapshot-xfer snapshot-config)
                                 :snapshot-install (snapshot-installer snapshot-config)
                                 :snapshot-list-indexes (snapshot-list-indexes snapshot-config))
        _                      (log/debug "Starting Raft with config:" raft-config*)
=======
                                      :event-chan event-chan
                                      :command-chan command-chan
                                      :send-rpc-fn send-rpc
                                      :log-history log-history
                                      :log-directory log-directory
                                      :entries-max (or entries-max 50)
                                      :state-machine (state-machine this-server
                                                                    state-machine-atom
                                                                    storage-ledger-read
                                                                    storage-ledger-write)
                                      :snapshot-write (snapshot-writer snapshot-config)
                                      :snapshot-reify (snapshot-reify snapshot-config)
                                      :snapshot-xfer (snapshot-xfer snapshot-config)
                                      :snapshot-install (snapshot-installer snapshot-config)
                                      :snapshot-list-indexes (snapshot-list-indexes snapshot-config))
        _                      (log/debug "Starting Raft with config:" (pr-str raft-config*))
>>>>>>> 7f2422c4
        raft                   (raft/start raft-config*)
        client-message-handler (partial message-consume raft storage-ledger-read) ; Or should it be group?
        new-client-handler     (fn [client]
                                 (ftcp/monitor-remote-connection this-server client client-message-handler nil))
        ;; both starts server and returns a shutdown function
        server-shutdown-fn     (ftcp/start-tcp-server port new-client-handler)]

    ;; handy for debugging
    ;(add-watch state-machine-atom :logger
    ;           (fn [_ _ _ nv]
    ;             (log/debug "state atom changed to" nv))))

    {:raft            raft
     :state-atom      state-machine-atom
     :port            port
     :server-shutdown server-shutdown-fn
     :this-server     this-server
     :event-chan      event-chan
     :command-chan    command-chan
     :private-keys    private-keys
     :open-api        open-api}))


(defn get-raft-state-async
  "Returns current raft state as a core async channel."
  [raft]
  (let [resp-chan (async/promise-chan)]
    (raft/get-raft-state (:raft raft)
                         (fn [rs]
                           (async/put! resp-chan rs)
                           (async/close! resp-chan)))
    resp-chan))


(defn monitor-raft
  "Monitor raft events and state for debugging"
  ([raft] (monitor-raft raft (fn [x] (cprint/pprint x))))
  ([raft callback]
   (raft/monitor-raft (:raft raft) callback)))


(defn monitor-raft-stop
  "Stops current raft monitor"
  [raft]
  (raft/monitor-raft (:raft raft) nil))


(defn state
  [raft]
  (let [state (async/<!! (get-raft-state-async raft))]
    (if (instance? Throwable state)
      (throw state)
      state)))


;; TODO configurable timeout
(defn new-entry-async
  "Sends a command to the leader. If no callback provided, returns a core async promise channel
  that will eventually contain a response."
  ([group entry] (new-entry-async group entry 5000))
  ([group entry timeout-ms]
   (let [resp-chan (async/promise-chan)
         callback  (fn [resp]
                     (if (nil? resp)
                       (async/close! resp-chan)
                       (async/put! resp-chan resp)))]
     (new-entry-async group entry timeout-ms callback)
     resp-chan))
  ([group entry timeout-ms callback]
   (go-try (let [raft'  (:raft group)
                 leader (<! (leader-async group))]
             (if (= (:this-server raft') leader)
               (raft/new-entry raft' entry callback timeout-ms)
               (let [id           (str (UUID/randomUUID))
                     command-data {:id id :entry entry}]
                 ;; since not leader, register entry id locally and will receive callback when committed to state machine
                 (raft/register-callback raft' id timeout-ms callback)
                 ;; send command to leader
                 (send-rpc raft' leader :new-command command-data nil)))))))


(defn add-server-async
  "Sends a command to the leader. If no callback provided, returns a core async promise channel
  that will eventually contain a response."
  ([group newServer] (add-server-async group newServer 5000))
  ([group newServer timeout-ms]
   (let [resp-chan (async/promise-chan)
         callback  (fn [resp]
                     (if (nil? resp)
                       (async/close! resp-chan)
                       (async/put! resp-chan resp)))]
     (add-server-async group newServer timeout-ms callback)
     resp-chan))
  ([group newServer timeout-ms callback]
   (go-try (let [raft'  (:raft group)
                 leader (async/<! (leader-async group))
                 id     (str (UUID/randomUUID))]
             (if (= (:this-server raft') leader)
               (let [command-chan (-> group :command-chan)]
                 (async/put! command-chan [:add-server [id newServer] callback]))
               (do (raft/register-callback raft' id timeout-ms callback)
                   ;; send command to leader
                   (send-rpc raft' leader :add-server [id newServer] nil)))))))


(defn remove-server-async
  "Sends a command to the leader. If no callback provided, returns a core async promise channel
  that will eventually contain a response."
  ([group server] (remove-server-async group server 5000))
  ([group server timeout-ms]
   (let [resp-chan (async/promise-chan)
         callback  (fn [resp]
                     (if (nil? resp)
                       (async/close! resp-chan)
                       (async/put! resp-chan resp)))]
     (remove-server-async group server timeout-ms callback)
     resp-chan))
  ([group server timeout-ms callback]
   (go-try (let [raft'  (:raft group)
                 leader (async/<! (leader-async group))
                 id     (str (UUID/randomUUID))]
             (if (= (:this-server raft') leader)
               (let [command-chan (-> group :command-chan)]
                 (async/put! command-chan [:remove-server [id server] callback]))
               (do (raft/register-callback raft' id timeout-ms callback)
                   ;; send command to leader
                   (send-rpc raft' leader :remove-server [id server] nil)))))))


(defn local-state
  "Returns local, current state from state machine"
  [raft]
  @(:state-atom raft))


(defn acquire-lease-async
  "Acquires a lease as specified key sequence in state map using provided id for specified ms.
  Must re-acquire before expiration. Lease is not automatically removed, but using 'leased?' function
  will look at lease time, and expired leases will allow new ids to acquire lease.

  Returns true if lease acquired, false otherwise."
  [raft ks id expire-ms]
  (let [command [:lease ks id expire-ms]]
    (new-entry-async raft command)))


(defn release-lease-async
  [raft ks id]
  (let [command [:lease-release ks id]]
    (new-entry-async raft command)))


(defn server-active?
  "Returns true if server has a currently active lease."
  [raft server-id]
  (let [lease (txproto/kv-get-in raft [:leases :servers server-id])]
    (if lease
      (>= (:expire lease) (System/currentTimeMillis))
      false)))



(defn index-fully-committed?
  "Returns a core async channel that will eventually return the index/commit once they are both equal.

  This helps when building state machine at startup if there is no pre-existing leader.
  In this case we can know when all of this historical entries that might have been committed
  previously are re-committed.

  If leader-only? boolean flag is true, will close the channel if not leader as opposed to returning result.
  Either way we still wait until commit is fully updated in case there is a leader change during that process.

  Note if massively high volume, could be that commit and index are never equal. Not likely but in
  this case we eventually return an exception if we retry 10000 times just to have an upper bounds.
  Exception doesn't throw, be sure to check for it."
  ([raft] (index-fully-committed? raft false))
  ([raft leader-only?]
   (go-loop [retries 0
             last-status nil]
     (let [rs (async/<! (get-raft-state-async raft))
           {:keys [commit index status latest-index]} rs]
       (when (not= last-status [commit index status latest-index])
         (log/trace (str "index-fully-committed?: retry: " retries
                         " [commit index status latest-index] is: " [commit index status latest-index])))
       (cond

         (and (>= index latest-index) status)               ;; status will be 'nil' until leader or follower initiating
         (if (or (not leader-only?)
                 (= :leader status))
           commit
           nil)


         (> retries 10000)
         (ex-info (str "Raft index-fully-committed? loop tried 10000 times without a change. Latest state: " (pr-str rs))
                  {:status 500 :error :db/unexpected-error})

         :else
         (do
           (async/<! (async/timeout 100))
           (recur (inc retries) [commit index status latest-index])))))))


(defn register-server-lease-async
  "Registers a server as available with provided lease expiration.
  Leases need to be continuously renewed else they will expire.

  Don't register unless you are ready to become a ledger (i.e. have synced all index files).

  Returns true if lease secured, false otherwise."
  [raft expire-ms]
  (let [this-server (:this-server (:raft raft))]
    (acquire-lease-async raft [:leases :servers this-server] this-server expire-ms)))


(defn check-if-newer-blocks-on-disk
  "In the case of startup as a leader, but possibly old raft state, we check to see
  if there are newer blocks on disk that were added after the raft state we started with.

  If so, it will broadcast those blocks out."
  [{:keys [group] :as conn}]
  (go-try
    (let [current-state @(:state-atom group)]
      (when-let [ledgers (not-empty (txproto/ledger-list* current-state))]
        (doseq [[network ledger-id] ledgers]
          (let [latest-block (txproto/block-height* current-state network ledger-id)]

            (log/debug "Raft startup - latest block: " [network ledger-id] latest-block)
            (loop [next-block (inc latest-block)]
              (when (<? (ledger-storage/block-exists? conn network ledger-id next-block))
                (let [block-data  (<? (storage/read-block conn network ledger-id next-block))
                      ;; incoming raft event expects a map of txns in block, with txid being keys. and :cmd-types
                      ;; would error in raft if these are not included, recreate from block data
                      block-data* (assoc block-data :cmd-types #{:tx}
                                                    :txns (->> (:flakes block-data)
                                                               (keep #(let [^Flake f %]
                                                                        (when (= const/$_tx:id (.-p f))
                                                                          [(.-o f) nil])))
                                                               (into {})))]

                  (log/info (str "Ledger " network "/" ledger-id
                                 " has block file(s) beyond raft known block height of "
                                 latest-block ". Found block: " next-block))
                  (<? (txproto/propose-new-block-async group network ledger-id block-data*)))
                (recur (inc next-block))))))))))


(defn check-existing-ledgers-on-disk
  [{:keys [group] :as conn}]
  (go
    (try
      (let [ledgers (async/<! (ledger-storage/ledgers conn))
            time    (System/currentTimeMillis)]
        (when (util/exception? ledgers)
          (log/error ledgers (str "EXITING: No raft state, and error reading existing ledger files: " (ex-message ledgers)
                                  ". If you don't want ledgers included please move the ledger directory or the ledger files."))
          (System/exit 1))
        (when (seq ledgers)
          (log/warn "Found existing ledgers on disk, attempting to rebuild state.")
          (doseq [[[network ledger] {:keys [block index indexes]}] ledgers]
            (log/warn (str "--> " network "/" ledger " block: " block " last index: " index "."))
            (let [ledger-state {:block   block
                                :index   index
                                :indexes (into {} (map #(vector % time) indexes))
                                :status  :ready}
                  resp         (async/<! (new-entry-async group [:assoc-in
                                                                 [:networks network :ledgers ledger]
                                                                 ledger-state]))]
              (when (util/exception? resp)
                (log/error resp (str "EXITING: Unexpected raft error syncing existing ledgers at startup. "
                                     "Error occurred when syncing ledger: " network "/" ledger
                                     " with ledger state: " ledger-state "."))
                (System/exit 1))))
          (log/warn (str "State for ledgers rebuilt. If you previously deleted ledgers still on disk, "
                         "verify they don't need to be removed again."))))
      (catch Exception e
        (log/error e (str "EXITING: Unexpected error trying to synchronize existing ledgers on disk with current "
                          "raft state: " (ex-message e)))
        (System/exit 1)))))

(defn filter-exception
  "Return a channel that will eventually contain the first exception passed
  through `ch` or closing without any values if no exceptions pass through
  `ch`."
  [ch]
  (go-loop []
    (when-let [x (<! ch)]
      (if (exception? x)
        x
        (recur)))))

(defn raft-start-up
  [group conn system* shutdown _]
  (go
    (try
      ;; do an initial file sync... the committed raft may contain blocks that end up leaving gaps
      (<? (index-fully-committed? group true))

      ;; TODO: Support full-text indexes on s3 storage too
      (when (some? (-> conn :meta :file-storage-path))
        (let [ledgers-info (txproto/ledgers-info-map conn)
              others       (-> group :raft :other-servers)]
          (when-let [exception (<! (filter-exception
                                    (dbsync2/consistency-full-check conn ledgers-info others)))]
            (dbsync2/terminate! conn (str "Terminating due to file syncing error, "
                                          "unable to sync required files with other servers.")
                                exception))
          (when-let [exception (<! (filter-exception
                                    (dbsync2/check-full-text-synced conn ledgers-info)))]
            (dbsync2/terminate! conn (str "Terminating due to full text index syncing error, "
                                          "unable to sync index with the current ledgers.")
                                exception))
          (log/debug "All database files synchronized.")))

      ;; register on the network
      (<! (register-server-lease-async group 5000))

      (when (<! (is-leader?-async group))
        (if (empty? (txproto/get-shared-private-key group))
          (let [config-private-key (:tx-private-key conn)
                generated-key      (when-not config-private-key
                                     (crypto/generate-key-pair))
                private-key        (or config-private-key
                                       (:private generated-key))]
            (log/info "Brand new Fluree instance.")
            (if config-private-key
              (log/info "Using default private key obtained from configuration settings.")
              (log/info (str "Generating brand new default key pair, public key is: " (:public generated-key))))
            (txproto/set-shared-private-key (:group conn) private-key)
            (<? (check-existing-ledgers-on-disk conn)))
          ;; not a new instance, but just started as leader - could have old
          ;; raft files that don't have latest blocks. Check, and potentially add latest block
          ;; files to network.
          (<? (check-if-newer-blocks-on-disk conn))))


      ;; monitor state changes to kick of transactions for any queues
      (register-state-change-fn (str (UUID/randomUUID))
                                (partial group-monitor/state-updates-monitor system*))

      ;; in case we are responsible for networks but some exist in current queue, kick them off
      (group-monitor/kick-all-assigned-networks-with-queue conn)

      ;; create a loop to keep this server registered
      (loop []
        (let [;; pause 3 seconds
              _           (<! (async/timeout 3000))
              ;; TODO need to stop loop if server stopped
              registered? (<! (register-server-lease-async group 5000))
              leader?     (<! (is-leader?-async group))]

          ;; if leader, re-check worker distribute to ensure nothing is stuck
          (when (and leader? (true? registered?))
            (group-monitor/redistribute-workers group)))

        (recur))

      (catch Exception e
           (log/warn "Error during raft initialization. Shutting down system")
           (log/error e)
           (shutdown system*)
           (System/exit 1)))))


(defrecord RaftGroup [state-atom event-chan command-chan server this-server port
                      close raft raft-initialized open-api private-keys]
  TxGroup
  (-add-server-async [group server] (add-server-async group server))
  (-remove-server-async [group server] (remove-server-async group server))
  (-new-entry-async [group entry] (new-entry-async group entry))
  (-local-state [group] (local-state group))
  (-state [group] (state group))
  (-is-leader? [group] (is-leader? group))
  (-active-servers [group] (let [server-map   (txproto/kv-get-in group [:leases :servers])
                                 current-time (System/currentTimeMillis)]
                             (reduce-kv (fn [acc server lease-data]
                                          (if (>= (:expire lease-data) current-time)
                                            (conj acc server)
                                            acc))
                                        #{} server-map)))
  (-start-up-activities [group conn system shutdown join?] (raft-start-up group conn system shutdown join?)))


(defn launch-raft-server
  [server-configs this-server raft-configs]
  (let [join?                 (:join? raft-configs)
        server-duplicates?    (not= (count server-configs) (count (into #{} (map :server-id server-configs))))
        _                     (when server-duplicates?
                                (throw (ex-info (str "There appear to be duplicates in the group servers configuration: "
                                                     (pr-str server-configs))
                                                {:status 400 :error :db/invalid-configuration})))
        this-server-cfg       (some #(when (= this-server (:server-id %)) %) server-configs)
        _                     (when-not this-server-cfg
                                (throw (ex-info (str "This server: " (pr-str this-server) " has to be included in the group
                                server configuration." (pr-str server-configs))
                                                {:status 400 :error :db/invalid-configuration})))
        raft-servers          (->> server-configs           ;; ensure unique
                                   (mapv :server-id server-configs)
                                   (into #{})
                                   (into []))
        server-duplicates?    (not= (count server-configs) (count raft-servers))
        _                     (when server-duplicates?
                                (throw (ex-info (str "There appear to be duplicates in the group servers configuration: "
                                                     (pr-str server-configs))
                                                {:status 400 :error :db/invalid-configuration})))
        raft-initialized-chan (async/promise-chan)
        leader-change-fn      (:leader-change-fn raft-configs)
        leader-change-fn*     (fn [change-map]
                                (let [{:keys [new-raft-state old-raft-state]} change-map]
                                  (log/info "Ledger group leader change:"
                                            (dissoc change-map :key :new-raft-state :old-raft-state))
                                  (log/debug "Old raft state: \n" old-raft-state "\n"
                                             "New raft state: \n" new-raft-state)
                                  (when (not (nil? new-raft-state))
                                    (cond (and join? (not (nil? (:leader new-raft-state)))
                                               (not= this-server (:leader new-raft-state)))
                                          (async/put! raft-initialized-chan :follower)

                                          join?
                                          true

                                          (= this-server (:leader new-raft-state))
                                          (async/put! raft-initialized-chan :leader)

                                          :else
                                          (async/put! raft-initialized-chan :follower)))
                                  (when (fn? leader-change-fn)
                                    (leader-change-fn change-map))))
        raft-configs*         (merge raft-configs
                                     {:port             (:port this-server-cfg)
                                      :servers          raft-servers
                                      :this-server      this-server
                                      :leader-change-fn leader-change-fn*})
        _                     (log/debug "Starting raft instance with config: " raft-configs*)
        raft-instance         (start-instance raft-configs*)
        close-fn              (fn []
                                ;; close raft
                                (raft/close (:raft raft-instance))
                                ;; Unregister state-change-fns
                                (unregister-all-state-change-fn)
                                ;; close any open connections
                                (ftcp/close-all-connections this-server)
                                ;; close tcp server
                                ((:server-shutdown raft-instance)))]

    ;; we need a single duplex connection to each server.
    ;; TODO - Need slightly more complicated handling. If a server joins, close, and tries to restart with join = false, will fail
    (if join?
      ;; If joining an existing network, connects to all other servers
      (let [connect-servers (filter #(not= this-server (:server-id %)) server-configs)
            handler-fn      (partial message-consume (:raft raft-instance) (:storage-ledger-read raft-configs))]
        (log/debug "Raft: join? is true, joining all other servers: " connect-servers)
        (doseq [connect-to connect-servers]
          (ftcp/launch-client-connection this-server-cfg connect-to handler-fn)))

      ;; simple rule (for now) is we connect to servers whose id is > (lexical sort) than our own
      (let [connect-servers (filter #(> 0 (compare this-server (:server-id %))) server-configs)
            handler-fn      (partial message-consume (:raft raft-instance) (:storage-ledger-read raft-configs))]
        (doseq [connect-to connect-servers]
          (log/debug "Raft: connecting to server: " connect-to)
          (ftcp/launch-client-connection this-server-cfg connect-to handler-fn))))


    (-> (assoc raft-instance :raft-initialized raft-initialized-chan
               :close close-fn)
        map->RaftGroup)))<|MERGE_RESOLUTION|>--- conflicted
+++ resolved
@@ -459,15 +459,9 @@
             :storage-read
             (let [file-key data]
               (log/debug "Storage read for key: " file-key)
-<<<<<<< HEAD
-              (async/go
-                (-> (storage/read {:storage-read key-storage-read-fn} file-key)
-=======
               (go
-                (-> (storage/storage-read {:storage-read key-storage-read-fn} file-key)
->>>>>>> 7f2422c4
-                    (async/<!)
-                    (callback))))
+                (let [f (<! (storage/read {:storage-read key-storage-read-fn} file-key))]
+                  (callback f))))
 
             :new-command
             (let [{:keys [id entry]} data
@@ -503,24 +497,6 @@
                                 :storage-delete storage-group-delete
                                 :storage-list   storage-group-list}
         raft-config*           (assoc raft-config
-<<<<<<< HEAD
-                                 :event-chan event-chan
-                                 :command-chan command-chan
-                                 :send-rpc-fn send-rpc
-                                 :log-history log-history
-                                 :log-directory log-directory
-                                 :entries-max (or entries-max 50)
-                                 :state-machine (state-machine this-server
-                                                               state-machine-atom
-                                                               storage-ledger-read
-                                                               storage-ledger-write)
-                                 :snapshot-write (snapshot-writer snapshot-config)
-                                 :snapshot-reify (snapshot-reify snapshot-config)
-                                 :snapshot-xfer (snapshot-xfer snapshot-config)
-                                 :snapshot-install (snapshot-installer snapshot-config)
-                                 :snapshot-list-indexes (snapshot-list-indexes snapshot-config))
-        _                      (log/debug "Starting Raft with config:" raft-config*)
-=======
                                       :event-chan event-chan
                                       :command-chan command-chan
                                       :send-rpc-fn send-rpc
@@ -537,7 +513,6 @@
                                       :snapshot-install (snapshot-installer snapshot-config)
                                       :snapshot-list-indexes (snapshot-list-indexes snapshot-config))
         _                      (log/debug "Starting Raft with config:" (pr-str raft-config*))
->>>>>>> 7f2422c4
         raft                   (raft/start raft-config*)
         client-message-handler (partial message-consume raft storage-ledger-read) ; Or should it be group?
         new-client-handler     (fn [client]
