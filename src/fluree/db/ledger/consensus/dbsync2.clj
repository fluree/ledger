--- conflicted
+++ resolved
@@ -180,36 +180,6 @@
   "Starts an index branch, and synchronizes all the way to the data leafs,
   ensuring they are all on disk. If a leaf is not on disk, adds it to the port for
   retrieval."
-<<<<<<< HEAD
-  [conn port branch-id]
-  (util/go-try
-   (when branch-id
-     ;; first get file local if not already here. Will throw if an error occurs
-     (util/<? (get-file-local conn port branch-id))
-     ;; with file local, we can load and check children
-     (let [branch      (<? (storage/read-branch conn branch-id))
-           children    (:children branch)
-           child-leaf? (true? (-> children first :leaf))]
-
-       (loop [[c & r] children]
-         (cond
-
-           (and c child-leaf?)
-           (do (<? (get-index-leaf-if-needed conn port (:id c)))
-               (recur r))
-
-           ;; child is another branch node
-           c
-           (do (<? (sync-index-branch conn port (:id c)))
-               (recur r))
-
-           ;; no more children, return
-           (nil? c)
-           ::done))))))
-
-
-(defn sync-index-point
-=======
   ([conn sync-chan stats-atom branch-id]
    (sync-index-branch conn sync-chan stats-atom branch-id []))
   ([conn sync-chan stats-atom branch-id parent]
@@ -232,26 +202,12 @@
 
 
 (defn sync-ledger-index
->>>>>>> 1e74b214
   "Does a 100% sync of a db to a given index point.
 
   Returns core async channel with either ::done, or an exception if
   an error occurs during sync."
   [{:keys [storage-exists] :as conn} network dbid index-point sync-chan]
   (go-try
-<<<<<<< HEAD
-    ;; will get index root local if not there already... throws on error
-    (->> (storage/ledger-root-key network dbid index-point)
-         (get-file-local conn port)
-         <?)
-    (let [db-root          (storage/read-db-root conn network dbid index-point)
-          {:keys [spot psot post opst tspo]} (<? db-root)
-          sync-spot-ch     (sync-index-branch conn port (:id spot))
-          sync-psot-ch     (sync-index-branch conn port (:id psot))
-          sync-post-ch     (sync-index-branch conn port (:id post))
-          sync-opst-ch     (sync-index-branch conn port (:id opst))
-          sync-tspo-ch     (sync-index-branch conn port (:id tspo))
-=======
     (let [start-time       (System/currentTimeMillis)
           db-root          (<? (storage/read-db-root conn network dbid index-point))
           _                (when-not db-root
@@ -261,30 +217,25 @@
                                                   {:network network :ledger dbid :index index-point})))
           stats-atom       (atom {:files   1
                                   :missing 0})
-          {:keys [spot psot post opst]} db-root
+          {:keys [spot psot post opst tspo]} db-root
 
           sync-spot-ch     (sync-index-branch conn sync-chan stats-atom (:id spot))
           sync-psot-ch     (sync-index-branch conn sync-chan stats-atom (:id psot))
           sync-post-ch     (sync-index-branch conn sync-chan stats-atom (:id post))
           sync-opst-ch     (sync-index-branch conn sync-chan stats-atom (:id opst))
->>>>>>> 1e74b214
+          sync-tspo-ch     (sync-index-branch conn sync-chan stats-atom (:id tspo))
           garbage-file-key (storage/ledger-garbage-key network dbid index-point)
           garbage-exists?  (<? (storage-exists garbage-file-key))]
       (when-not garbage-exists?
         (swap! stats-atom update :missing inc)
         (>! sync-chan garbage-file-key))
 
-      ;; kick off 4 indexes in parallel...  will throw if an error occurs
+      ;; kick off 5 indexes in parallel...  will throw if an error occurs
       (<? sync-spot-ch)
       (<? sync-psot-ch)
       (<? sync-post-ch)
       (<? sync-opst-ch)
-<<<<<<< HEAD
       (<? sync-tspo-ch)
-      (when-not garbage-exists?
-        (>! port garbage-file-key))
-      ::done)))
-=======
       (let [total-missing (:missing @stats-atom)]
         (when (> total-missing 0)
           (log/info (str "-- missing index files for ledger: " network "/" dbid ". "
@@ -292,7 +243,6 @@
                          (:files @stats-atom) " total in "
                          (- (System/currentTimeMillis) start-time) " milliseconds.")))
         total-missing))))
->>>>>>> 1e74b214
 
 
 (defn check-all-blocks-consistency
