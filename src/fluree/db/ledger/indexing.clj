(ns fluree.db.ledger.indexing
  (:require [clojure.data.avl :as avl]
            [clojure.tools.logging :as log]
            [fluree.db.dbproto :as dbproto]
            [fluree.db.flake :as flake]
            [fluree.db.index :as index]
            [fluree.db.storage.core :as storage]
            [fluree.db.session :as session]
            [clojure.core.async :as async :refer [>! <! chan go]]
            [fluree.db.util.async :refer [<? go-try]]
            [fluree.db.util.core :as util]
            [fluree.db.ledger.txgroup.txgroup-proto :as txproto])
  (:import (fluree.db.flake Flake)
           (java.time Instant)))


;;; run an indexing processing a database

(def ^:dynamic *overflow-bytes* 500000)
(def ^:dynamic *underflow-bytes* 50000)

;; an index is dirty if there is any novelty associated with it


(defn overflow?
  [size-bytes]
  (> size-bytes *overflow-bytes*))


(defn underflow?
  [size-bytes]
  (< size-bytes *underflow-bytes*))


(defn split-flakes
  "Splits into n parts. "
  [flakes size]
  (if (< size *overflow-bytes*)  ; shouldn't be called if this is the case, log warning and return unaffected
    (do
      (log/warn "Split flakes called on flakes that are < *overflow-kb*"
                {:size size :overflow-kb *overflow-bytes*})
      [flakes])
    (let [bytes-min (/ *overflow-bytes* 2)
          splits-n  (Math/round (float (/ size bytes-min)))
          ;; need to ensure no down-rounding else could have an inadvertent extra segment
          seg-bytes (/ size splits-n)]
      (loop [[f & r] flakes
             curr      []
             curr-size 0
             segments  []]
        (let [f-size     (flake/size-flake f)
              curr-size* (+ curr-size f-size)
              curr*      (conj curr f)
              full?      (> curr-size* seg-bytes)
              segments*  (if full?
                           (conj segments {:flakes curr* :size curr-size*})
                           segments)]
          (if r
            (if full?
              (recur r [] 0 segments*)
              (recur r curr* curr-size* segments*))
            (if full?                                       ;; ensure if full? not exact, last segment gets added in properly
              segments*
              (conj segments {:flakes curr* :size curr-size*}))))))))


(defn get-history-in-range
  "Filters through history and pulls only items within the provided range.
  >= lhs, < rhs. When rhs is nil, no end."
  [history lhs rhs compare]
  (let [pred (if (nil? rhs)
               (fn [^Flake f] (>= 0 (compare lhs f)))
               (fn [^Flake f] (and (>= 0 (compare lhs f))
                                   (< 0 (compare rhs f)))))]
    (filter pred history)))

(defn find-combine-leaf
  "Returns [n combine-leaf combine-bytes combine-his]

  children will either be the new children if direction is :previous, or
  the original children if the direction is :next"
  [children leaf-i t idx-novelty idx-type direction remove-preds]
  (go-try
    (let [next-node (if (= :next direction)
                      (fn [n] (val (nth children (- leaf-i n)))) ;; original children, work left from current index
                      (fn [n] (val (nth children (dec n))))) ;; new children, so immediate next node is (nth children 0) and so on
          end?      (if (= :next direction)
                      (fn [n]
                        (= 0 (- leaf-i n)))
                      (let [prev-leaf-n (count children)]   ;; total count of previous leafs
                        (fn [n]
                          (= n prev-leaf-n))))]
      (loop [n   1
<<<<<<< HEAD
             his []]
        (let [combine-node     (val (nth all-leaves (skip-fn leaf-i n)))
              resolved         (<? (dbproto/-resolve-to-t combine-node t idx-novelty false remove-preds))
              history          (<? (dbproto/-resolve-history-range combine-node nil t idx-novelty))
              comparator       (.comparator (:flakes resolved))
              combine-leaf-his (get-history-in-range history (:first combine-node) (:rhs combine-node) comparator)
              his*             (into his combine-leaf-his)]
=======
             his nil]
        (let [combine-node (next-node n)                    ;; gets neighboring node (left or right) when n=1, second node when n=2, etc.
              resolved     (<? (dbproto/-resolve-to-t combine-node t idx-novelty false remove-preds))
              history      (<? (dbproto/-resolve-history-range combine-node nil t idx-novelty))
              his*         (into history his)]
>>>>>>> 05066513
          (cond (not (empty? (:flakes resolved)))
                [n resolved (flake/size-bytes (:flakes resolved)) his*]

                (end? n)
                [n resolved (flake/size-bytes (:flakes resolved)) his*]

                :else
                (recur (inc n) his*)))))))


(defn index-leaf
  "Given a node, idx-novelty, returns [ [nodes] skip n].
  Skip is either: nil, :next, or :previous.
  N is how many to skip, could be a situation where multiple empty nodes
  "
  ([conn network dbid node block t idx-novelty rhs old-children new-children leaf-i]
   (index-leaf conn network dbid node block t idx-novelty rhs old-children new-children leaf-i #{}))
  ([conn network dbid node block t idx-novelty rhs old-children new-children leaf-i remove-preds]
   (go-try
     (let [resolved-ch (dbproto/-resolve-to-t node t idx-novelty false remove-preds) ;; pull history and node in parallel
           history-ch  (dbproto/-resolve-history-range node nil t idx-novelty)
           {:keys [config leftmost?]} node
           fflake      (:first node)
           idx-type    (:index-type config)
           resolved    (<? resolved-ch)
           node-bytes  (-> resolved :flakes flake/size-bytes)
           overflow?   (overflow? node-bytes)
<<<<<<< HEAD
           underflow?  (and (underflow? node-bytes)
                            (not= 1 (count all-leaves)))
=======
           underflow?  (and (underflow? node-bytes) (not= 1 (count old-children)))
>>>>>>> 05066513
           history     (<? history-ch)]
       (cond
         overflow?
         (let [splits     (split-flakes (:flakes resolved) node-bytes)
               comparator (.comparator (:flakes resolved))]
           (loop [split-i (dec (count splits))
                  rhs'    rhs
                  acc     (list)]
             (let [{:keys [flakes size]} (nth splits split-i)
                   first-flake     (if (zero? split-i)
                                     fflake                 ;; don't change the node's existing first-flake, even if flake no longer exists to keep :rhs of left index segment consistent
                                     (first flakes))
                   base-id         (str (util/random-uuid))
                   his-split       (get-history-in-range history first-flake rhs' comparator)
                   id              (<? (storage/write-leaf conn network dbid idx-type base-id
                                                           flakes his-split))
                   child-leftmost? (and leftmost? (zero? split-i))
                   child-node      (storage/map->UnresolvedNode
                                    {:conn      conn
                                     :config    config
                                     :dbid      dbid
                                     :id        id
                                     :leaf      true
                                     :first     first-flake
                                     :rhs       rhs'
                                     :size      size
                                     :block     block
                                     :t         t
                                     :leftmost? child-leftmost?})
                   acc*            (conj acc child-node)]
               (if (zero? split-i)
                 [acc* nil nil]
                 (recur (dec split-i) first-flake acc*)))))

         underflow?
         ;;; First determine skip direction
<<<<<<< HEAD
         (let [[skip n combine-leaf combine-bytes combine-his]
               (cond leftmost?
                     (let [[n combine-leaf combine-bytes combine-his]
                           (<? (find-combine-leaf all-leaves leaf-i t idx-novelty idx-type :previous remove-preds))]
                       [:previous n combine-leaf combine-bytes combine-his])

                     ;; rightmost
                     (= leaf-i (-> all-leaves count dec))
                     (let [[n combine-leaf combine-bytes combine-his]
                           (<? (find-combine-leaf all-leaves leaf-i t idx-novelty idx-type :next remove-preds))]
                       [:next n combine-leaf combine-bytes combine-his])

                     ;; in the middle
                     :else (let [;; prev-leaf could be empty
                                 [prev-n prev-leaf prev-bytes prev-combine-his]
                                 (<? (find-combine-leaf all-leaves leaf-i t idx-novelty idx-type :previous remove-preds))
                                 ;; next-leaf could be empty
                                 [next-n next-leaf next-bytes next-combine-his]
                                 (<? (find-combine-leaf all-leaves leaf-i t idx-novelty idx-type :next remove-preds))]
                             (if (> prev-bytes next-bytes)
                               [:next next-n next-leaf next-bytes next-combine-his]
                               [:previous prev-n prev-leaf prev-bytes prev-combine-his])))
=======
         (let [[skip n combine-leaf combine-bytes
                combine-his] (cond leftmost?
                                   (let [[n combine-leaf combine-bytes combine-his]
                                         (<? (find-combine-leaf new-children leaf-i t idx-novelty idx-type :previous remove-preds))]
                                     [:previous n combine-leaf combine-bytes combine-his])

                                   ;; rightmost
                                   (= leaf-i (-> old-children count dec))
                                   (let [[n combine-leaf combine-bytes combine-his]
                                         (<? (find-combine-leaf old-children leaf-i t idx-novelty idx-type :next remove-preds))]
                                     [:next n combine-leaf combine-bytes combine-his])

                                   ;; in the middle
                                   :else (let [;; prev-leaf could be empty
                                               [prev-n prev-leaf prev-bytes prev-combine-his]
                                               (<? (find-combine-leaf new-children leaf-i t idx-novelty idx-type :previous remove-preds))
                                               ;; next-leaf could be empty
                                               [next-n next-leaf next-bytes next-combine-his]
                                               (<? (find-combine-leaf old-children leaf-i t idx-novelty idx-type :next remove-preds))]
                                           (if (> prev-bytes next-bytes)
                                             [:next next-n next-leaf next-bytes next-combine-his]
                                             [:previous prev-n prev-leaf prev-bytes prev-combine-his])))
>>>>>>> 05066513
               base-id          (str (util/random-uuid))
               comparator       (.comparator (:flakes resolved))
               current-node-his (get-history-in-range history fflake rhs comparator)
               his-in-range     (into current-node-his combine-his)
               flakes           (into (:flakes resolved) (:flakes combine-leaf))
               id               (<? (storage/write-leaf conn network dbid idx-type base-id
                                                        flakes his-in-range))
               size             (+ node-bytes combine-bytes)
               ;; current node might be empty, so we need to get first and rhs from node, NOT resolved
               [first-flake rhs] (if (= skip :previous)
                                   [(:first node) (:rhs combine-leaf)]
                                   ;; if it's next, combine leaf :first could be nil if we hit the leftmost
                                   [(-> (nth old-children (- leaf-i n)) val :first) (:rhs node)])
               leftmost?        (or leftmost?
                                    (when (= :next skip) (= 0 (- leaf-i n)))
                                    false)
               child-node       (storage/map->UnresolvedNode
                                  {:conn  conn :config config
                                   :dbid  dbid :id id :leaf true
                                   :first first-flake :rhs rhs
                                   :size  size :block block
                                   :t     t :leftmost? leftmost?})]
           [[child-node] skip n])

         :else
         (let [base-id    (str (util/random-uuid))
               flakes     (:flakes resolved)
               id         (<? (storage/write-leaf conn network dbid idx-type base-id
                                                  flakes history))
               child-node (storage/map->UnresolvedNode
                            {:conn      conn :config config
                             :dbid      dbid :id id :leaf true
                             :first     fflake :rhs rhs
                             :size      node-bytes :block block :t t
                             :leftmost? leftmost?})]
           [[child-node] nil nil]))))))


(defn novelty-subrange
  [novelty {:keys [first rhs leftmost?] :as child}]
  (try
    (cond
      (and leftmost? rhs) (avl/subrange novelty < rhs)
      rhs (avl/subrange novelty >= first < rhs)
      leftmost? novelty                                     ;; at left and no rhs... all novelty applies
      :else (avl/subrange novelty >= first))
    (catch Exception e
      (log/error (str "Error indexing. Novelty subrange error: " (.getMessage e))
                 (pr-str {:first-flake first :rhs rhs :leftmost? leftmost? :novelty novelty}))
      (throw e))))


(defn add-garbage
  "Adds item to the garbage key within progress"
  [idx-key leaf? progress-atom]
  ;; special case where brand new db has :empty as id before first index
  ;; an already resolved IndexNode will not have an :id (idx-key will be null) - happens with blank-db
  (when (and idx-key (not= :empty idx-key))
    (swap! progress-atom update :garbage (fn [g]
                                           (cond-> (conj g idx-key)
                                                   ;; if at leaf, add history node too
                                             leaf? (conj (str idx-key "-his")))))))

(defn add-skipped-garbage
  [progress skip-fn children current-child n]
  (let [at-leaf? (->> children first val :leaf)]
    (->> (range 1 (inc n))
         (map #(skip-fn current-child %))
         (map (fn [rm]
                (let [id (-> children (nth rm) val :id)]
                  (add-garbage id at-leaf? progress))))
         dorun)))

(comment

  (def myset #{1 2 3 10 9 4})

  (def rhs 10)
  (def frst 8)

  (reduce #(if (and (>= %2 frst) (if rhs (<= %2 rhs) true))
             (conj %1 %2)
             %1) #{} myset))

(declare index-branch)

(defn contains-pred?
  [node pred]
  (let [lower (-> node :first flake/p)
        upper (some-> node :rhs flake/p)]
    (and (>= pred lower)
         (or (nil? upper)
             (<= pred upper)))))

(defn index-children
  [conn network dbid progress children block t rhs idx-novelty remove-preds]
  (let [child-count (count children)
        at-leaf?    (->> children first val :leaf)]
    (go-try
     (loop [current (dec child-count)
            rhs     rhs
            acc     (empty children)]
       (if (< current 0)                   ;; at end of result set
         acc
         (let [child          (-> children (nth current) val)
               child-rhs      (:rhs child)
               _              (when-not (or (= child-count (dec current))
                                            (= child-rhs rhs))
                                (throw (ex-info (str "Something went wrong. Child-rhs does not equal rhs: " {:child-rhs child-rhs :rhs rhs})
                                                {:status 500
                                                 :error  :db/unexpected-error})))

               child-novelty      (novelty-subrange idx-novelty child)
               child-remove-preds (->> remove-preds
                                       (filter (partial contains-pred? child))
                                       set)

               dirty?         (or (seq child-novelty)
                                  (seq child-remove-preds))

               [new-nodes skip n]
               (if dirty?
                 (if at-leaf?
                   (<? (index-leaf conn network dbid child block t idx-novelty child-rhs children current child-remove-preds))
                   [(<? (index-branch conn network dbid child idx-novelty block t child-rhs progress child-remove-preds)) nil nil])
                 [[child] nil nil])

               new-rhs       (:first (first new-nodes))
               ;; In order for this to work, the FIRST node has to be the leftmost.
               next-i        (if skip
                               (if (= skip :next)
                                 (do (add-skipped-garbage progress - children current n)
                                     (- current (inc n)))
                                 (do (add-skipped-garbage progress + children current n)
                                     (dec current)))
                               (dec current))
               acc*          (reduce (fn [nodes node]
                                       (assoc nodes (:first node) node))
                                     acc new-nodes)]
           ;; add dirty node indexes to garbage
           (when dirty?
             (add-garbage (:id child) at-leaf? progress))
           (recur next-i new-rhs acc*)))))))

(defn index-branch
  "Gets called when a root index is dirty, and for all sub-roots."
  ([conn network dbid node idx-novelty block t rhs progress]
   (index-branch conn network dbid node idx-novelty block t rhs progress #{}))
  ([conn network dbid node idx-novelty block t rhs progress remove-preds]
<<<<<<< HEAD
   (let [base-id (str (util/random-uuid))]
     (go-try
      (let [{:keys [config children]} (<? (dbproto/-resolve node))

            children*  (<? (index-children conn network dbid progress children block t rhs idx-novelty remove-preds))
            idx-type   (:index-type config)
            id         (<? (storage/write-branch conn network dbid idx-type base-id children*))
            node-bytes (-> children*
                           keys
                           (flake/size-bytes))
            new-node   (storage/map->UnresolvedNode
                        {:conn      conn
                         :config    config
                         :network   network
                         :dbid      dbid
                         :id        id
                         :leaf      false
                         :first     (key (first children*))
                         :rhs       rhs
                         :size      node-bytes
                         :block     block
                         :t         t
=======
   (go-try
     (let [resolved   (<? (dbproto/-resolve node))
           base-id    (str (util/random-uuid))
           {:keys [config children]} resolved
           idx-type   (:index-type config)
           child-n    (count children)
           at-leaf?   (:leaf (val (first children)))
           children*  (loop [child-i   (dec child-n)
                             rhs       rhs
                             children* (empty children)]
                        (if (< child-i 0)                   ;; at end of result set
                          children*
                          (let [child         (val (nth children child-i))
                                child-rhs     (:rhs child)
                                _             (when-not (or (= (dec child-i) child-n) (= child-rhs rhs))
                                                (throw (ex-info (str "Something went wrong. Child-rhs does not equal rhs: " {:child-rhs child-rhs :rhs rhs})
                                                                {:status 500
                                                                 :error  :db/unexpected-error})))
                                child-first   (:first child)
                                novelty       (novelty-subrange idx-novelty child-first child-rhs (:leftmost? child))
                                remove-preds? (if remove-preds
                                                (let [child-first-pred (.-p child-first)
                                                      child-rhs-pred   (when child-rhs (.-p child-rhs))]
                                                  (reduce #(if (and (>= %2 child-first-pred)
                                                                    (if child-rhs-pred
                                                                      (<= %2 child-rhs-pred) true))
                                                             (conj %1 %2) %1) #{} remove-preds))
                                                #{})
                                dirty?        (or (not (empty? novelty)) (not (empty? remove-preds?)))
                                [new-nodes skip n] (if dirty?
                                                     (if at-leaf?
                                                       (<? (index-leaf conn network dbid child block t idx-novelty child-rhs children children* child-i remove-preds?))
                                                       [(<? (index-branch conn network dbid child idx-novelty block t child-rhs progress remove-preds?)) nil nil])
                                                     [[child] nil nil])
                                new-rhs       (:first (first new-nodes))
                                next-i        (if (= :next skip)
                                                (- child-i (inc n)) ;; already combined with at least the next left node, so skip
                                                (dec child-i))
                                acc*          (cond-> (reduce #(assoc %1 (:first %2) %2) children* new-nodes)
                                                      ;; if we had underflow and went right/:previous, we have to remove the previous node from children*
                                                      (= :previous skip) (dissoc (key (first children*))))]

                            ;; add dirty node indexes to garbage
                            (when dirty?
                              (add-garbage (:id child) at-leaf? progress))
                            (when skip                      ;; combined this node with nodes to the left or right, add those to garbage
                              (case skip
                                :previous (add-garbage (:id (val (first children*))) at-leaf? progress)
                                ;; when going left/:next, could be multiple nodes if immediate left node was also empty
                                :next (doseq [i (range (inc next-i) child-i)]
                                        (add-garbage (:id (val (nth children i))) at-leaf? progress))))

                            (recur next-i new-rhs acc*))))
           node-bytes (-> (keys children*)
                          (flake/size-bytes))
           id         (<? (storage/write-branch conn network dbid idx-type base-id children*))
           new-node   (storage/map->UnresolvedNode
                        {:conn      conn :config config
                         :network   network :dbid dbid
                         :id        id :leaf false
                         :first     (key (first children*)) :rhs rhs
                         :size      node-bytes :block block :t t
>>>>>>> 05066513
                         :leftmost? (:leftmost? node)})]
        new-node)))))


(defn index-root
  "Indexes an index-type root (one of fluree.db.index/types).

  Progress atom tracks progress and retains list of garbage indexes."
  ([db progress-atom idx-type]
   (index-root db progress-atom idx-type #{}))
  ([db progress-atom idx-type remove-preds]
   (assert (contains? index/types idx-type)
           (str "Reindex attempt on unknown index type: " idx-type))
   (let [{:keys [conn novelty block t network dbid]} db
         idx-novelty (get novelty idx-type)
         dirty?      (or (not (empty? idx-novelty)) remove-preds)
         idx-root    (get db idx-type)
         out         (chan)]
     (go
       (if-not dirty?
         (>! out idx-root)
         (do
           ;; add main index node key to garbage for collection
           (add-garbage (:id idx-root) false progress-atom)
           (-> conn
               (index-branch network dbid idx-root idx-novelty
                             block t nil progress-atom
                             remove-preds)
               (async/pipe out)))))
     out)))

;; TODO - should track new index segments and if failure, garbage collect them


(defn index
  "Write each index type, writes happen from right to left in the tree
  so we know the 'rhs' value of each node going into it."
  ([db]
   (index db {:status "ready"}))
  ([db {:keys [status message ecount remove-preds]}]
   (go-try
     (let [{:keys [novelty block t network dbid]} db
           db-dirty?    (or (some #(not-empty (get novelty %)) index/types)
                            remove-preds)
           novelty-size (:size novelty)
           progress     (atom {:garbage   []                ;; hold keys of old index segments we can garbage collect
                               :size      novelty-size
                               :completed 0})
           start-time   (Instant/now)]
       (log/info (str "Index Update begin at: " start-time) {:network      network
                                                             :dbid         dbid
                                                             :t            t
                                                             :block        block
                                                             :novelty-size novelty-size})
       (if-not db-dirty?
         db
         (let [spot-ch    (index-root db progress :spot)    ;; indexes run in parallel
               psot-ch    (index-root db progress :psot)
               post-ch    (index-root db progress :post remove-preds)
               opst-ch    (index-root db progress :opst)
               tspo-ch    (index-root db progress :tspo)
               indexed-db (-> db
                              (assoc :spot (<? spot-ch)
                                     :psot (<? psot-ch)
                                     :post (<? post-ch)
                                     :opst (<? opst-ch)
                                     :tspo (<? tspo-ch))
                              (update-in [:novelty :spot] empty) ;; retain sort order of indexes
                              (update-in [:novelty :psot] empty)
                              (update-in [:novelty :post] empty)
                              (update-in [:novelty :opst] empty)
                              (update-in [:novelty :tspo] empty)
                              (assoc-in [:novelty :size] 0)
                              (assoc-in [:stats :indexed] block))]
           ;; wait until confirmed writes before returning
           ;; TODO - ideally issue garbage/root writes to RAFT together as a tx, currently requires waiting for both through raft sync
           (<? (storage/write-garbage indexed-db @progress))
           (<? (storage/write-db-root indexed-db ecount))
           (log/info (str "Index Update end at: " (Instant/now)) {:network      network
                                                                  :dbid         dbid
                                                                  :block        block
                                                                  :t            t
                                                                  :idx-duration (- (.toEpochMilli (Instant/now))
                                                                                   (.toEpochMilli start-time))})
           indexed-db))))))


(defn novelty-min
  "Given a db session, returns minimum novelty threshold for reindexing."
  [session]
  (-> session :conn :meta :novelty-min))


(defn index*
  ([session {:keys [remove-preds] :as opts}]
   (go-try
     (if (session/indexing? session)
       false
       (let [latest-db     (<? (session/current-db session))
             novelty-size  (get-in latest-db [:novelty :size])
             novelty-min   (novelty-min session)
             remove-preds? (and (not (nil? remove-preds)) (not (empty? remove-preds)))
             needs-index?  (or remove-preds? (>= novelty-size novelty-min))]
         (if needs-index?
           ;; kick off indexing with this DB
           (<? (index* session latest-db opts))
           ;; no index needed, return false
           false)))))
  ([session db opts]
   (go-try
     (let [{:keys [conn block network dbid]} db
           last-index (session/indexed session)]
       (cond
         (and last-index (<= block last-index))
         (do
           (log/info "Index called on DB but last index isn't older."
                     {:last-index last-index :block block :db (pr-str db) :session (pr-str session)})
           false)

         (session/acquire-indexing-lock! session block)
         (let [updated-db (<? (index db opts))
               group      (-> updated-db :conn :group)]
           ;; write out index point
           (<? (txproto/write-index-point-async group updated-db))
           (session/clear-db! session)                      ;; clear db cache to force reload
           (session/release-indexing-lock! session block)   ;; free up our lock
           (<? (index* session opts))                       ;; run a new index check in case we need to start another one immediately
           true)

         :else
         (do
           (log/warn "Indexing process failed to obtain index lock. Extremely Unusual."
                     {:network network :db (pr-str db) :block block :indexing? (session/indexing? session)})
           false))))))


;;; =====================================
;;;
;;; Maintenance Utilities
;;;
;;; =====================================


(defn validate-idx-continuity
  "Checks continuity of provided index in that the 'rhs' is equal to the first-flake of the following segment."
  ([idx-root] (validate-idx-continuity idx-root false))
  ([idx-root throw?] (validate-idx-continuity idx-root throw? nil))
  ([idx-root throw? compare]
   (let [node     (async/<!! (dbproto/-resolve idx-root))
         children (:children node)
         last-i   (dec (count children))]
     (println "Idx children: " (inc last-i))
     (loop [i        0
            last-rhs nil]
       (let [child       (-> children (nth i) val)
             resolved    (async/<!! (dbproto/-resolve child))
             {:keys [id rhs leftmost?]} child
             child-first (:first child)
             resv-first  (first (:flakes resolved))
             ;; If first-flake is deleted, it should STILL be the first/rhs
             ;; for unresolved nodes to maintain continuity
             continuous? (= last-rhs child-first)]
         #_(println)
         (println "->>" id)
         (println "         first: " child-first)
         (println "    first-resv: " resv-first)
         (println "      last-rhs: " last-rhs)
         (println "     leftmost?: " leftmost?)
         (println "           rhs: " rhs)
         (when (and compare
                    child-first rhs)
           (println "         comp: " (compare child-first rhs)))
         (when (and throw?
                    (not (zero? i))
                    (not continuous?))
           (throw (Exception. (str "NOT CONTINUOUS!!!: " (pr-str {:id             id
                                                                  :idx            i
                                                                  :last-rhs       last-rhs
                                                                  :first          child-first
                                                                  :first-resolved resv-first
                                                                  :rhs            rhs
                                                                  :leftmost?      leftmost?})))))
         (if (= i last-i)
           (println "Done validating idx-continuity")
           (recur (inc i) (:rhs child))))))))


(comment

  (def conn (:conn user/system))

  (def db (async/<!! (fluree.db.api/db conn "test/two")))

  (defn check-ctnty
    [db]
    (let [spot-comp (.comparator (-> db :novelty :spot))
          post-comp (.comparator (-> db :novelty :post))
          psot-comp (.comparator (-> db :novelty :psot))
          opst-comp (.comparator (-> db :novelty :opst))
          opst-comp (.comparator (-> db :novelty :tspo))]
      (do (validate-idx-continuity (:spot db) true spot-comp)
          (validate-idx-continuity (:post db) true post-comp)
          (validate-idx-continuity (:psot db) true psot-comp)
          (validate-idx-continuity (:opst db) true opst-comp)
          (validate-idx-continuity (:tspo db) true tspo-comp))))

  (check-ctnty db)

  (defn add-users-txn
    [x n]
    (mapv #(hash-map :_id "_user" :username (str "#(str \"" x "\" (+ (now) " % "))"))
          (range 1 (inc n))))

  (def ids-to-delete (range (- 87960930233080 10000) 87960930233080))

  (defn delete-users-txn
    [ids]
    (mapv #(hash-map :_id % :_action "delete") ids))

  (def res (async/<!! (fluree.db.api/transact-async conn "fluree/test" (add-users-txn "a" 10000))))

  res

  (def delete-res (async/<!! (fluree.db.api/transact-async conn "test/two" (delete-users-txn ids-to-delete))))

  (loop [n 20]
    (if (> n 0)
      (do (async/<!! (fluree.db.api/transact-async conn "smol/one" (add-users-txn n 1000)))
          (recur (dec n)))
      true))

  delete-res

  (def spot-comp (.comparator (-> db :novelty :spot)))

  (validate-idx-continuity (:spot db) true spot-comp))<|MERGE_RESOLUTION|>--- conflicted
+++ resolved
@@ -91,21 +91,11 @@
                         (fn [n]
                           (= n prev-leaf-n))))]
       (loop [n   1
-<<<<<<< HEAD
-             his []]
-        (let [combine-node     (val (nth all-leaves (skip-fn leaf-i n)))
-              resolved         (<? (dbproto/-resolve-to-t combine-node t idx-novelty false remove-preds))
-              history          (<? (dbproto/-resolve-history-range combine-node nil t idx-novelty))
-              comparator       (.comparator (:flakes resolved))
-              combine-leaf-his (get-history-in-range history (:first combine-node) (:rhs combine-node) comparator)
-              his*             (into his combine-leaf-his)]
-=======
              his nil]
         (let [combine-node (next-node n)                    ;; gets neighboring node (left or right) when n=1, second node when n=2, etc.
               resolved     (<? (dbproto/-resolve-to-t combine-node t idx-novelty false remove-preds))
               history      (<? (dbproto/-resolve-history-range combine-node nil t idx-novelty))
               his*         (into history his)]
->>>>>>> 05066513
           (cond (not (empty? (:flakes resolved)))
                 [n resolved (flake/size-bytes (:flakes resolved)) his*]
 
@@ -133,12 +123,7 @@
            resolved    (<? resolved-ch)
            node-bytes  (-> resolved :flakes flake/size-bytes)
            overflow?   (overflow? node-bytes)
-<<<<<<< HEAD
-           underflow?  (and (underflow? node-bytes)
-                            (not= 1 (count all-leaves)))
-=======
            underflow?  (and (underflow? node-bytes) (not= 1 (count old-children)))
->>>>>>> 05066513
            history     (<? history-ch)]
        (cond
          overflow?
@@ -175,30 +160,6 @@
 
          underflow?
          ;;; First determine skip direction
-<<<<<<< HEAD
-         (let [[skip n combine-leaf combine-bytes combine-his]
-               (cond leftmost?
-                     (let [[n combine-leaf combine-bytes combine-his]
-                           (<? (find-combine-leaf all-leaves leaf-i t idx-novelty idx-type :previous remove-preds))]
-                       [:previous n combine-leaf combine-bytes combine-his])
-
-                     ;; rightmost
-                     (= leaf-i (-> all-leaves count dec))
-                     (let [[n combine-leaf combine-bytes combine-his]
-                           (<? (find-combine-leaf all-leaves leaf-i t idx-novelty idx-type :next remove-preds))]
-                       [:next n combine-leaf combine-bytes combine-his])
-
-                     ;; in the middle
-                     :else (let [;; prev-leaf could be empty
-                                 [prev-n prev-leaf prev-bytes prev-combine-his]
-                                 (<? (find-combine-leaf all-leaves leaf-i t idx-novelty idx-type :previous remove-preds))
-                                 ;; next-leaf could be empty
-                                 [next-n next-leaf next-bytes next-combine-his]
-                                 (<? (find-combine-leaf all-leaves leaf-i t idx-novelty idx-type :next remove-preds))]
-                             (if (> prev-bytes next-bytes)
-                               [:next next-n next-leaf next-bytes next-combine-his]
-                               [:previous prev-n prev-leaf prev-bytes prev-combine-his])))
-=======
          (let [[skip n combine-leaf combine-bytes
                 combine-his] (cond leftmost?
                                    (let [[n combine-leaf combine-bytes combine-his]
@@ -221,7 +182,6 @@
                                            (if (> prev-bytes next-bytes)
                                              [:next next-n next-leaf next-bytes next-combine-his]
                                              [:previous prev-n prev-leaf prev-bytes prev-combine-his])))
->>>>>>> 05066513
                base-id          (str (util/random-uuid))
                comparator       (.comparator (:flakes resolved))
                current-node-his (get-history-in-range history fflake rhs comparator)
@@ -321,49 +281,51 @@
   (let [child-count (count children)
         at-leaf?    (->> children first val :leaf)]
     (go-try
-     (loop [current (dec child-count)
-            rhs     rhs
-            acc     (empty children)]
-       (if (< current 0)                   ;; at end of result set
-         acc
-         (let [child          (-> children (nth current) val)
-               child-rhs      (:rhs child)
-               _              (when-not (or (= child-count (dec current))
-                                            (= child-rhs rhs))
-                                (throw (ex-info (str "Something went wrong. Child-rhs does not equal rhs: " {:child-rhs child-rhs :rhs rhs})
-                                                {:status 500
-                                                 :error  :db/unexpected-error})))
-
-               child-novelty      (novelty-subrange idx-novelty child)
-               child-remove-preds (->> remove-preds
-                                       (filter (partial contains-pred? child))
-                                       set)
-
-               dirty?         (or (seq child-novelty)
-                                  (seq child-remove-preds))
-
-               [new-nodes skip n]
-               (if dirty?
-                 (if at-leaf?
-                   (<? (index-leaf conn network dbid child block t idx-novelty child-rhs children current child-remove-preds))
-                   [(<? (index-branch conn network dbid child idx-novelty block t child-rhs progress child-remove-preds)) nil nil])
-                 [[child] nil nil])
-
+     (loop [child-i   (dec child-count)
+            rhs       rhs
+            children* (empty children)]
+       (if (< child-i 0)                   ;; at end of result set
+         children*
+         (let [child         (val (nth children child-i))
+               child-rhs     (:rhs child)
+               _             (when-not (or (= (dec child-i) child-count) (= child-rhs rhs))
+                               (throw (ex-info (str "Something went wrong. Child-rhs does not equal rhs: " {:child-rhs child-rhs :rhs rhs})
+                                               {:status 500
+                                                :error  :db/unexpected-error})))
+               child-first   (:first child)
+               novelty       (novelty-subrange idx-novelty child-first child-rhs (:leftmost? child))
+               remove-preds? (if remove-preds
+                               (let [child-first-pred (.-p child-first)
+                                     child-rhs-pred   (when child-rhs (.-p child-rhs))]
+                                 (reduce #(if (and (>= %2 child-first-pred)
+                                                   (if child-rhs-pred
+                                                     (<= %2 child-rhs-pred) true))
+                                            (conj %1 %2) %1) #{} remove-preds))
+                               #{})
+               dirty?        (or (not (empty? novelty)) (not (empty? remove-preds?)))
+               [new-nodes skip n] (if dirty?
+                                    (if at-leaf?
+                                      (<? (index-leaf conn network dbid child block t idx-novelty child-rhs children children* child-i remove-preds?))
+                                      [(<? (index-branch conn network dbid child idx-novelty block t child-rhs progress remove-preds?)) nil nil])
+                                    [[child] nil nil])
                new-rhs       (:first (first new-nodes))
-               ;; In order for this to work, the FIRST node has to be the leftmost.
-               next-i        (if skip
-                               (if (= skip :next)
-                                 (do (add-skipped-garbage progress - children current n)
-                                     (- current (inc n)))
-                                 (do (add-skipped-garbage progress + children current n)
-                                     (dec current)))
-                               (dec current))
-               acc*          (reduce (fn [nodes node]
-                                       (assoc nodes (:first node) node))
-                                     acc new-nodes)]
+               next-i        (if (= :next skip)
+                               (- child-i (inc n)) ;; already combined with at least the next left node, so skip
+                               (dec child-i))
+               acc*          (cond-> (reduce #(assoc %1 (:first %2) %2) children* new-nodes)
+                               ;; if we had underflow and went right/:previous, we have to remove the previous node from children*
+                               (= :previous skip) (dissoc (key (first children*))))]
+
            ;; add dirty node indexes to garbage
            (when dirty?
              (add-garbage (:id child) at-leaf? progress))
+           (when skip                      ;; combined this node with nodes to the left or right, add those to garbage
+             (case skip
+               :previous (add-garbage (:id (val (first children*))) at-leaf? progress)
+               ;; when going left/:next, could be multiple nodes if immediate left node was also empty
+               :next (doseq [i (range (inc next-i) child-i)]
+                       (add-garbage (:id (val (nth children i))) at-leaf? progress))))
+
            (recur next-i new-rhs acc*)))))))
 
 (defn index-branch
@@ -371,17 +333,15 @@
   ([conn network dbid node idx-novelty block t rhs progress]
    (index-branch conn network dbid node idx-novelty block t rhs progress #{}))
   ([conn network dbid node idx-novelty block t rhs progress remove-preds]
-<<<<<<< HEAD
    (let [base-id (str (util/random-uuid))]
      (go-try
       (let [{:keys [config children]} (<? (dbproto/-resolve node))
-
+            idx-type   (:index-type config)
             children*  (<? (index-children conn network dbid progress children block t rhs idx-novelty remove-preds))
-            idx-type   (:index-type config)
-            id         (<? (storage/write-branch conn network dbid idx-type base-id children*))
             node-bytes (-> children*
                            keys
-                           (flake/size-bytes))
+                           flake/size-bytes)
+            id         (<? (storage/write-branch conn network dbid idx-type base-id children*))
             new-node   (storage/map->UnresolvedNode
                         {:conn      conn
                          :config    config
@@ -394,70 +354,6 @@
                          :size      node-bytes
                          :block     block
                          :t         t
-=======
-   (go-try
-     (let [resolved   (<? (dbproto/-resolve node))
-           base-id    (str (util/random-uuid))
-           {:keys [config children]} resolved
-           idx-type   (:index-type config)
-           child-n    (count children)
-           at-leaf?   (:leaf (val (first children)))
-           children*  (loop [child-i   (dec child-n)
-                             rhs       rhs
-                             children* (empty children)]
-                        (if (< child-i 0)                   ;; at end of result set
-                          children*
-                          (let [child         (val (nth children child-i))
-                                child-rhs     (:rhs child)
-                                _             (when-not (or (= (dec child-i) child-n) (= child-rhs rhs))
-                                                (throw (ex-info (str "Something went wrong. Child-rhs does not equal rhs: " {:child-rhs child-rhs :rhs rhs})
-                                                                {:status 500
-                                                                 :error  :db/unexpected-error})))
-                                child-first   (:first child)
-                                novelty       (novelty-subrange idx-novelty child-first child-rhs (:leftmost? child))
-                                remove-preds? (if remove-preds
-                                                (let [child-first-pred (.-p child-first)
-                                                      child-rhs-pred   (when child-rhs (.-p child-rhs))]
-                                                  (reduce #(if (and (>= %2 child-first-pred)
-                                                                    (if child-rhs-pred
-                                                                      (<= %2 child-rhs-pred) true))
-                                                             (conj %1 %2) %1) #{} remove-preds))
-                                                #{})
-                                dirty?        (or (not (empty? novelty)) (not (empty? remove-preds?)))
-                                [new-nodes skip n] (if dirty?
-                                                     (if at-leaf?
-                                                       (<? (index-leaf conn network dbid child block t idx-novelty child-rhs children children* child-i remove-preds?))
-                                                       [(<? (index-branch conn network dbid child idx-novelty block t child-rhs progress remove-preds?)) nil nil])
-                                                     [[child] nil nil])
-                                new-rhs       (:first (first new-nodes))
-                                next-i        (if (= :next skip)
-                                                (- child-i (inc n)) ;; already combined with at least the next left node, so skip
-                                                (dec child-i))
-                                acc*          (cond-> (reduce #(assoc %1 (:first %2) %2) children* new-nodes)
-                                                      ;; if we had underflow and went right/:previous, we have to remove the previous node from children*
-                                                      (= :previous skip) (dissoc (key (first children*))))]
-
-                            ;; add dirty node indexes to garbage
-                            (when dirty?
-                              (add-garbage (:id child) at-leaf? progress))
-                            (when skip                      ;; combined this node with nodes to the left or right, add those to garbage
-                              (case skip
-                                :previous (add-garbage (:id (val (first children*))) at-leaf? progress)
-                                ;; when going left/:next, could be multiple nodes if immediate left node was also empty
-                                :next (doseq [i (range (inc next-i) child-i)]
-                                        (add-garbage (:id (val (nth children i))) at-leaf? progress))))
-
-                            (recur next-i new-rhs acc*))))
-           node-bytes (-> (keys children*)
-                          (flake/size-bytes))
-           id         (<? (storage/write-branch conn network dbid idx-type base-id children*))
-           new-node   (storage/map->UnresolvedNode
-                        {:conn      conn :config config
-                         :network   network :dbid dbid
-                         :id        id :leaf false
-                         :first     (key (first children*)) :rhs rhs
-                         :size      node-bytes :block block :t t
->>>>>>> 05066513
                          :leftmost? (:leftmost? node)})]
         new-node)))))
 
