(ns fluree.db.ledger.indexing
  (:require [clojure.data.avl :as avl]
            [clojure.tools.logging :as log]
            [fluree.db.flake :as flake]
            [fluree.db.index :as index]
            [fluree.db.storage.core :as storage]
            [fluree.db.session :as session]
            [clojure.core.async :as async :refer [>! <! chan go go-loop]]
            [fluree.db.util.async :refer [<? go-try]]
            [fluree.db.util.core :as util]
            [fluree.db.ledger.txgroup.txgroup-proto :as txproto])
  (:import (fluree.db.flake Flake)
           (java.time Instant)
           (clojure.lang Sorted)))

(set! *warn-on-reflection* true)

(def ^:dynamic *overflow-bytes* 500000)
(defn overflow-leaf?
  [{:keys [flakes]}]
  (> (flake/size-bytes flakes) *overflow-bytes*))

<<<<<<< HEAD
(def ^:dynamic *underflow-bytes* 50000)
(defn underflow-leaf?
  [{:keys [flakes]}]
  (< (flake/size-bytes flakes) *underflow-bytes*))
=======
;; an index is dirty if there is any novelty associated with it


(defn overflow?
  [size-bytes]
  (> size-bytes *overflow-bytes*))


(defn underflow?
  [size-bytes]
  (< size-bytes *underflow-bytes*))


(defn split-flakes
  "Splits into n parts. "
  [flakes size]
  (if (< size *overflow-bytes*)                             ;; shouldn't be called if this is the case, log warning and return unaffected
    (do
      (log/warn "Split flakes called on flakes that are < *overflow-kb*" {:size size :overflow-kb *overflow-bytes*})
      [flakes])
    (let [bytes-min (/ *overflow-bytes* 2)
          splits-n  (Math/round (float (/ size bytes-min)))
          ;; need to ensure no down-rounding else could have an inadvertent extra segment
          seg-bytes (/ size splits-n)]
      (loop [[f & r] flakes
             curr      []
             curr-size 0
             segments  []]
        (let [f-size     (flake/size-flake f)
              curr-size* (long (+ curr-size f-size)) ; long keeps the recur value primitive
              curr*      (conj curr f)
              full?      (> curr-size* seg-bytes)
              segments*  (if full?
                           (conj segments {:flakes curr* :size curr-size*})
                           segments)]
          (if r
            (if full?
              (recur r [] 0 segments*)
              (recur r curr* curr-size* segments*))
            (if full?                                       ;; ensure if full? not exact, last segment gets added in properly
              segments*
              (conj segments {:flakes curr* :size curr-size*}))))))))


(defn get-history-in-range
  "Filters through history and pulls only items within the provided range.
  >= lhs, < rhs. When rhs is nil, no end."
  [history lhs rhs fn-compare]
  (let [pred (if (nil? rhs)
               (fn [^Flake f] (>= 0 (fn-compare lhs f)))
               (fn [^Flake f] (and (>= 0 (fn-compare lhs f))
                                   (< 0 (fn-compare rhs f)))))]
    (filter pred history)))

(defn find-combine-leaf
  "Returns [n combine-leaf combine-bytes combine-his]

  children will either be the new children if direction is :previous, or
  the original children if the direction is :next"
  [children leaf-i t idx-novelty direction remove-preds]
  (go-try
    (let [next-node (if (= :next direction)
                      (fn [n] (val (nth children (- leaf-i n)))) ;; original children, work left from current index
                      (fn [n] (val (nth children (dec n))))) ;; new children, so immediate next node is (nth children 0) and so on
          end?      (if (= :next direction)
                      (fn [n]
                        (= 0 (- leaf-i n)))
                      (let [prev-leaf-n (count children)]   ;; total count of previous leafs
                        (fn [n]
                          (= n prev-leaf-n))))]
      (loop [n   1
             his nil]
        (let [combine-node (next-node n)                    ;; gets neighboring node (left or right) when n=1, second node when n=2, etc.
              resolved     (<? (dbproto/-resolve-to-t combine-node t idx-novelty false remove-preds))
              history      (<? (dbproto/-resolve-history-range combine-node nil t idx-novelty))
              his*         (into history his)]
          (cond (seq (:flakes resolved))
                [n resolved (flake/size-bytes (:flakes resolved)) his*]

                (end? n)
                [n resolved (flake/size-bytes (:flakes resolved)) his*]

                :else
                (recur (inc n) his*)))))))


(defn index-leaf
  "Given a node, idx-novelty, returns [ [nodes] skip n].
  Skip is either: nil, :next, or :previous.
  N is how many to skip, could be a situation where multiple empty nodes
  "
  ([conn network dbid node block t idx-novelty rhs old-children new-children leaf-i]
   (index-leaf conn network dbid node block t idx-novelty rhs old-children new-children leaf-i #{}))
  ([conn network dbid node block t idx-novelty rhs old-children new-children leaf-i remove-preds]
   (go-try
     (let [resolved-ch     (dbproto/-resolve-to-t node t idx-novelty false remove-preds) ;; pull history and node in parallel
           history-ch      (dbproto/-resolve-history-range node nil t idx-novelty)
           {:keys [config leftmost?]} node
           fflake          (:first node)
           idx-type        (:index-type config)
           resolved        (<? resolved-ch)
           resolved-flakes (:flakes resolved)
           node-bytes      (flake/size-bytes resolved-flakes)
           overflow?       (overflow? node-bytes)
           underflow?      (and (underflow? node-bytes) (not= 1 (count old-children)))
           history         (<? history-ch)]
       (cond
         overflow?
         (let [splits     (split-flakes resolved-flakes node-bytes)
               comparator (.comparator ^Sorted resolved-flakes)]
           (loop [split-i (dec (count splits))
                  rhs'    rhs
                  acc     (list)]
             (let [{:keys [flakes size]} (nth splits split-i)
                   first-flake     (if (zero? split-i)
                                     fflake                 ;; don't change the node's existing first-flake, even if flake no longer exists to keep :rhs of left index segment consistent
                                     (first flakes))
                   base-id         (str (util/random-uuid))
                   his-split       (get-history-in-range history first-flake rhs' comparator)
                   id              (<? (storage/write-leaf conn network dbid idx-type base-id
                                                           flakes his-split))
                   child-leftmost? (and leftmost? (zero? split-i))
                   child-node      (storage/map->UnresolvedNode
                                     {:conn      conn :config config
                                      :dbid      dbid :id id :leaf true
                                      :first     first-flake :rhs rhs'
                                      :size      size :block block :t t
                                      :leftmost? child-leftmost?})
                   acc*            (conj acc child-node)]
               (if (zero? split-i)
                 [acc* nil nil]
                 (recur (dec split-i) first-flake acc*)))))

         underflow?
         ;;; First determine skip direction
         (let [[skip n combine-leaf combine-bytes
                combine-his] (cond leftmost?
                                   (let [[n combine-leaf combine-bytes combine-his]
                                         (<? (find-combine-leaf new-children leaf-i t idx-novelty :previous remove-preds))]
                                     [:previous n combine-leaf combine-bytes combine-his])

                                   ;; rightmost
                                   (= leaf-i (-> old-children count dec))
                                   (let [[n combine-leaf combine-bytes combine-his]
                                         (<? (find-combine-leaf old-children leaf-i t idx-novelty :next remove-preds))]
                                     [:next n combine-leaf combine-bytes combine-his])

                                   ;; in the middle
                                   :else (let [;; prev-leaf could be empty
                                               [prev-n prev-leaf prev-bytes prev-combine-his]
                                               (<? (find-combine-leaf new-children leaf-i t idx-novelty :previous remove-preds))
                                               ;; next-leaf could be empty
                                               [next-n next-leaf next-bytes next-combine-his]
                                               (<? (find-combine-leaf old-children leaf-i t idx-novelty :next remove-preds))]
                                           (if (> prev-bytes next-bytes)
                                             [:next next-n next-leaf next-bytes next-combine-his]
                                             [:previous prev-n prev-leaf prev-bytes prev-combine-his])))
               base-id          (str (util/random-uuid))
               comparator       (.comparator ^Sorted resolved-flakes)
               current-node-his (get-history-in-range history fflake rhs comparator)
               his-in-range     (into current-node-his combine-his)
               flakes           (into (:flakes resolved) (:flakes combine-leaf))
               id               (<? (storage/write-leaf conn network dbid idx-type base-id
                                                        flakes his-in-range))
               size             (+ node-bytes combine-bytes)
               ;; current node might be empty, so we need to get first and rhs from node, NOT resolved
               [first-flake rhs] (if (= skip :previous)
                                   [(:first node) (:rhs combine-leaf)]
                                   ;; if it's next, combine leaf :first could be nil if we hit the leftmost
                                   [(-> (nth old-children (- leaf-i n)) val :first) (:rhs node)])
               leftmost?        (or leftmost?
                                    (when (= :next skip) (= 0 (- leaf-i n)))
                                    false)
               child-node       (storage/map->UnresolvedNode
                                  {:conn  conn :config config
                                   :dbid  dbid :id id :leaf true
                                   :first first-flake :rhs rhs
                                   :size  size :block block
                                   :t     t :leftmost? leftmost?})]
           [[child-node] skip n])

         :else
         (let [base-id    (str (util/random-uuid))
               flakes     (:flakes resolved)
               id         (<? (storage/write-leaf conn network dbid idx-type base-id
                                                  flakes history))
               child-node (storage/map->UnresolvedNode
                            {:conn      conn :config config
                             :dbid      dbid :id id :leaf true
                             :first     fflake :rhs rhs
                             :size      node-bytes :block block :t t
                             :leftmost? leftmost?})]
           [[child-node] nil nil]))))))


(defn novelty-subrange
  [novelty first-flake rhs leftmost?]
  (try
    (cond
      (and leftmost? rhs) (avl/subrange novelty < rhs)
      rhs (avl/subrange novelty >= first-flake < rhs)
      leftmost? novelty                                     ;; at left and no rhs... all novelty applies
      :else (avl/subrange novelty >= first-flake))
    (catch Exception e
      (log/error (str "Error indexing. Novelty subrange error: " (.getMessage e))
                 (pr-str {:first-flake first-flake :rhs rhs :leftmost? leftmost? :novelty novelty}))
      (throw e))))
>>>>>>> 21f3f53c

(def ^:dynamic *overflow-children* 500)
(defn overflow-children?
  [child-map]
  (> (count child-map) *overflow-children*))

(defn add-garbage
<<<<<<< HEAD
  "Adds the `:id` of the outdated index node second argument to the `garbage`
  list only if the id is not `:empty`."
  [garbage {id :id}]
  (cond-> garbage
    (not= :empty id) (conj garbage id)))

(defn dirty?
  "Returns `true` if the index for `db` of type `idx` is out of date, or if `db`
  has any out of date index if `idx` is unspecified. Returns `false` otherwise."
  ([db idx]
   (-> db
       :novelty
       (get idx)
       seq
       boolean))
=======
  "Adds item to the garbage key within progress"
  [idx-key leaf? progress-atom]
  ;; special case where brand new db has :empty as id before first index
  ;; an already resolved IndexNode will not have an :id (idx-key will be null) - happens with blank-db
  (when (and idx-key (not= :empty idx-key))
    (swap! progress-atom update :garbage (fn [g]
                                           (cond-> (conj g idx-key)
                                                   ;; if at leaf, add history node too
                                                   leaf? (conj (str idx-key "-his")))))))

(comment

  (def myset #{1 2 3 10 9 4})

  (def rhs 10)
  (def frst 8)

  (reduce #(if (and (>= %2 frst) (if rhs (<= %2 rhs) true))
             (conj %1 %2)
             %1) #{} myset))



(defn index-branch
  "Gets called when a root index is dirty, and for all sub-roots."
  ([conn network dbid node idx-novelty block t rhs progress]
   (index-branch conn network dbid node idx-novelty block t rhs progress #{}))
  ([conn network dbid node idx-novelty block t rhs progress remove-preds]
   (go-try
     (let [resolved   (<? (dbproto/-resolve node))
           base-id    (str (util/random-uuid))
           {:keys [config children]} resolved
           idx-type   (:index-type config)
           child-n    (count children)
           at-leaf?   (:leaf (val (first children)))
           children*  (loop [child-i   (dec child-n)
                             rhs       rhs
                             children* (empty children)]
                        (if (< child-i 0)                   ;; at end of result set
                          children*
                          (let [child              (val (nth children child-i))
                                child-rhs          (:rhs child)
                                _                  (when-not (or (= (dec child-i) child-n) (= child-rhs rhs))
                                                     (throw (ex-info (str "Something went wrong. Child-rhs does not equal rhs: " {:child-rhs child-rhs :rhs rhs})
                                                                     {:status 500
                                                                      :error  :db/unexpected-error})))
                                child-first        (:first child)
                                novelty            (novelty-subrange idx-novelty child-first child-rhs (:leftmost? child))
                                remove-preds?      (if remove-preds
                                                     (let [child-first-pred (:p child-first)
                                                           child-rhs-pred   (when child-rhs (:p child-rhs))]
                                                       (reduce #(if (and (>= %2 child-first-pred)
                                                                         (if child-rhs-pred
                                                                           (<= %2 child-rhs-pred) true))
                                                                  (conj %1 %2) %1) #{} remove-preds))
                                                     #{})
                                dirty?             (or (seq novelty) (seq remove-preds?))
                                [new-nodes skip n] (if dirty?
                                                     (if at-leaf?
                                                       (<? (index-leaf conn network dbid child block t idx-novelty child-rhs children children* child-i remove-preds?))
                                                       [(<? (index-branch conn network dbid child idx-novelty block t child-rhs progress remove-preds?)) nil nil])
                                                     [[child] nil nil])
                                new-rhs            (:first (first new-nodes))
                                next-i             (if (= :next skip)
                                                     (- child-i (inc n)) ;; already combined with at least the next left node, so skip
                                                     (dec child-i))
                                acc*               (cond-> (reduce #(assoc %1 (:first %2) %2) children* new-nodes)
                                                           ;; if we had underflow and went right/:previous, we have to remove the previous node from children*
                                                           (= :previous skip) (dissoc (key (first children*))))]

                            ;; add dirty node indexes to garbage
                            (when dirty?
                              (add-garbage (:id child) at-leaf? progress))
                            (when skip                      ;; combined this node with nodes to the left or right, add those to garbage
                              (case skip
                                :previous (add-garbage (:id (val (first children*))) at-leaf? progress)
                                ;; when going left/:next, could be multiple nodes if immediate left node was also empty
                                :next (doseq [i (range (inc next-i) child-i)]
                                        (add-garbage (:id (val (nth children i))) at-leaf? progress))))

                            (recur next-i new-rhs acc*))))
           node-bytes (-> (keys children*)
                          (flake/size-bytes))
           id         (<? (storage/write-branch conn network dbid idx-type base-id children*))
           new-node   (storage/map->UnresolvedNode
                        {:conn      conn :config config
                         :network   network :dbid dbid
                         :id        id :leaf false
                         :first     (key (first children*)) :rhs rhs
                         :size      node-bytes :block block :t t
                         :leftmost? (:leftmost? node)})]
       new-node))))


(defn index-root
  "Indexes an index-type root (:spot, :psot, :post, or :opst).

  Progress atom tracks progress and retains list of garbage indexes."
  ([db progress-atom idx-type]
   (index-root db progress-atom idx-type #{}))
  ([db progress-atom idx-type remove-preds]
   (go-try
     (assert (#{:spot :psot :post :opst} idx-type) (str "Reindex attempt on unknown index type: " idx-type))
     (let [{:keys [conn novelty block t network dbid]} db
           idx-novelty (get novelty idx-type)
           dirty?      (or (seq idx-novelty) remove-preds)
           idx-root    (get db idx-type)]
       (if-not dirty?
         idx-root
         (do
           ;; add main index node key to garbage for collection
           (add-garbage (:id idx-root) false progress-atom)
           (<? (index-branch conn network dbid idx-root idx-novelty block t nil progress-atom remove-preds))))))))

;; TODO - should track new index segments and if failure, garbage collect them


(defn index
  "Write each index type, writes happen from right to left in the tree
  so we know the 'rhs' value of each node going into it."
>>>>>>> 21f3f53c
  ([db]
   (->> index/types
        (some (partial dirty? db))
        boolean)))

(defn mark-novel
  "Mark that there are flakes in novelty within the subrange of the index node map
  `node`"
  [node]
  (assoc node ::novel true))

(defn novel?
  "Returns true if the index node map `node` was marked novel because there were
  flakes in novelty within the subrange of `node` when it was resolved"
  [node]
  (-> node ::novel true?))

(defn mark-unchanged
  "Mark that there are not any flakes in novelty within the subrange of the index
  node map `node`"
  [node]
  (assoc node ::novel false))

(defn unchanged?
  "Returns true if the index node map `node` was not marked novel because there
  weren't any flakes in novelty within the subrange of `node` when it was
  resolved"
  [node]
  (-> node ::novel false?))

(defn mark-expanded
  [node]
  (assoc node ::expanded true))

(defn expanded?
  [node]
  (or (index/leaf? node)
      (-> node ::expanded true?)))

(defn except-preds
  [flakes preds]
  (->> flakes
       (filter (fn [f]
                 (contains? preds (flake/p f))))
       (flake/disj-all flakes)))

(defn novel-node-xf
  [t novelty remove-preds]
  (comp (map (fn [node]
               (if (index/leaf? node)
                 (-> node
                     (index/at-t t novelty)
                     (update :flakes except-preds remove-preds))
                 node)))
        (map mark-novel)))

(defn resolve-if-novel
  "Resolves data associated with `node` from storage configured in the connection
  `conn` if the `novelty` set contains flakes within the range of node or the
  `remove-preds` sequence is nonempty"
  [conn node t novelty remove-preds]
  (let [node-novelty (index/novelty-subrange node t novelty)]
    (if (or (seq node-novelty) (seq remove-preds))
      (let [novel-ch (async/chan 1 (novel-node-xf t novelty remove-preds))]
        (-> (index/resolve conn node)
            (async/pipe novel-ch)))
      (let [unchanged-ch (async/chan 1 (map mark-unchanged))]
        (async/put! unchanged-ch node)
        unchanged-ch))))

(defn resolve-children
  "Resolves a branch's children in parallel, and loads data for each child only if
  there are novelty flakes associated with that child. Returns a channel that
  will eventually contain a vector of resolved children."
  [conn branch t novelty remove-preds]
  (->> branch
       :children
       (map (fn [[_ child]]
              (resolve-if-novel conn child t novelty remove-preds)))
       (async/map vector)))

(defn resolve-tree
  "Returns a channel that will eventually contain a stream of index nodes for the
  index type `idx` in depth-first order. Only nodes with associated novelty
  flakes from `db` will be resolved."
  [{:keys [conn novelty block t network dbid] :as db} idx remove-preds]
  (let [index-root   (get db idx)
        novelty-root (get novelty idx)
        tree-ch      (async/chan 4)
        stat-ch      (async/chan 1)]
    (go
      (let [root-node (<! (resolve-if-novel conn index-root t novelty-root
                                            remove-preds))]
        (loop [stack [root-node]
               stats {:idx idx, :novel 0, :unchanged 0, :stale []}]
          (if (empty? stack)
            (do (async/put! stat-ch stats)
                (async/close! tree-ch))
            (let [node   (peek stack)
                  stack* (pop stack)]
              (if (expanded? node)
                (let [stats* (if (novel? node)
                               (-> stats
                                   (update :novel inc)
                                   (update :stale add-garbage node))
                               (update stats :unchanged inc))]
                  (>! tree-ch node)
                  (recur stack* stats*))
                (let [children (<? (resolve-children conn node t novelty-root remove-preds))
                      stack**  (-> stack*
                                   (conj (mark-expanded node))
                                   (into (rseq children)))]
                (recur stack** stats))))))))
    [tree-ch stat-ch]))

(defn rebalance-leaf
  "Splits leaf nodes if the combined size of it's flakes is greater than
  `*overflow-bytes*`."
  [{:keys [flakes leftmost? rhs] :as leaf}]
  (let [target-size (/ *overflow-bytes* 2)]
    (loop [[f & r]   flakes
           cur-size  0
           cur-first f
           leaves    []]
      (if (empty? r)
        (let [subrange  (flake/subrange flakes >= cur-first)
              last-leaf (-> leaf
                            (assoc :flakes subrange
                                   :first cur-first
                                   :rhs rhs)
                            (dissoc :id :leftmost?))]
          (conj leaves last-leaf))
        (let [new-size (-> f flake/size-flake (+ cur-size))]
          (if (> new-size target-size)
            (let [subrange (flake/subrange flakes >= cur-first < f)
                  new-leaf (-> leaf
                               (assoc :flakes subrange
                                      :first cur-first
                                      :rhs f
                                      :leftmost? (and (empty? leaves)
                                                      leftmost?))
                               (dissoc :id))]
              (recur r 0 f (conj leaves new-leaf)))
            (recur r new-size cur-first leaves)))))))

(def rebalance-leaf-xf
  (mapcat (fn [node]
            (if (and (index/leaf? node)
                     (overflow-leaf? node))
              (rebalance-leaf node)
              [node]))))

(defn rebalance-leaves
  [node-stream]
  (let [rebalance-ch (async/chan 1 rebalance-leaf-xf)]
    (async/pipe node-stream rebalance-ch)))

(defn rebalance-children
  "Splits branch nodes if they have more than `*overflow-children*` child nodes."
  [parent children]
  (let [target-count (/ *overflow-children* 2)]
    (loop [new-branches []
           remaining    children]
      (if (> (count remaining) target-count)
        (let [[new-children rst-children]
              (avl/split-at target-count remaining)

              first-flake (-> new-children first key)
              rhs         (-> rst-children first key)
              new-branch  (-> parent
                              (dissoc :id)
                              (assoc :children new-children
                                     :first    first-flake
                                     :rhs      rhs))]
          (recur (conj new-branches new-branch) rst-children))
        (let [first-flake (-> remaining first key)
              last-child  (-> parent
                              (dissoc :id)
                              (assoc :children remaining
                                     :first    first-flake))]
          (conj new-branches last-child))))))

(defn write-if-novel
  "Writes `node` to storage if it has been updated"
  [{:keys [conn network dbid] :as db} idx node]
  (if (novel? node)
    (if (index/leaf? node)
      (storage/write-leaf conn network dbid idx node)
      (storage/write-branch conn network dbid idx node))
    (let [out (async/chan)]
      (async/put! out node)
      out)))

(defn write-child-nodes
  [db idx parent child-nodes]
  (let [cmp (:comparator parent)]
    (->> child-nodes
         (map (fn [child]
                (write-if-novel db idx child)))
         (async/map (fn [& written-nodes]
                      (apply index/child-map cmp written-nodes))))))

(defn write-descendants
  "Writes the `descendants` of the branch node `parent`, adding new branch levels
  if any branch node is too large"
  [db idx parent descendants]
  (go-loop [children (<! (write-child-nodes db idx parent descendants))]
    (if (overflow-children? children)
      (let [child-branches (rebalance-children parent children)]
        (recur (<! (write-child-nodes db idx parent child-branches))))
      children)))

(defn descendant?
  [{:keys [rhs], first-flake :first, :as branch} node]
  (if-not (index/branch? branch)
    false
    (let [cmp (:comparator branch)
          {node-first :first, node-rhs :rhs} node]
      (and (not (pos? (cmp first-flake node-first)))
           (or (nil? rhs)
               (and (not (nil? node-rhs))
                    (not (pos? (cmp node-rhs rhs)))))))))

(defn pop-descendants
  "Pops all the descendants of `branch` off of the top of the stack `in-stack`"
  [branch in-stack]
  (loop [child-nodes []
         stack       in-stack]
    (let [nxt (peek stack)]
      (if (and nxt (descendant? branch nxt))
        (recur (conj child-nodes nxt) (pop stack))
        [child-nodes stack]))))

(defn write-tree
  [db idx node-stream]
  (let [out (async/chan)]
    (go-loop [stack []]
      (if-let [node (<! node-stream)]
        (if (index/leaf? node)
          (recur (conj stack node))
          (let [[descendants stack*]
                (pop-descendants node stack) ;; all descendants of a branch node
                                             ;; should be at the top of the
                                             ;; stack as long as the
                                             ;; `node-stream` is in depth-first
                                             ;; order

                children    (<! (write-descendants db idx node descendants))
                first-flake (-> children first key)
                branch      (-> node
                                (dissoc :id)
                                (assoc :first    first-flake
                                       :children children))]
            (recur (conj stack* branch))))
        (async/pipe (write-if-novel db idx (peek stack))
                    out)))
    out))

(defn tally
  [index-ch stat-ch]
  (go
    (let [new-root (<! index-ch)
          stats    (<! stat-ch)]
      (assoc stats :root new-root))))

(defn refresh-root
  [{:keys [conn novelty block t network dbid] :as db} remove-preds idx]
  (let [[tree-ch stat-ch] (resolve-tree db idx remove-preds)
        index-ch          (->> tree-ch
                               rebalance-leaves
                               (write-tree db idx))]
    (tally index-ch stat-ch)))

(defn update-refresh-status
  [db-status {:keys [idx root stale]}]
  (-> db-status
      (update :db assoc idx root)
      (update :indexes conj idx)
      (update :stale into stale)))

(defn refresh-all
  ([db]
   (refresh-all db #{}))
  ([db remove-preds]
   (->> index/types
        (map (partial refresh-root db remove-preds))
        async/merge
        (async/reduce update-refresh-status {:db db, :indexes [], :stale []}))))

(defn empty-novelty
  [db]
  (let [cleared (reduce (fn [db* idx]
                          (update-in db* [:novelty idx] empty))
                        db index/types)]
    (assoc-in cleared [:novelty :size] 0)))

(defn refresh
  ([db]
   (refresh db {:status "ready"}))
  ([{:keys [novelty block t network dbid] :as db}
    {:keys [ecount remove-preds]}]
   (go-try
<<<<<<< HEAD
    (let [start-time   (Instant/now)
          novelty-size (:size novelty)
          init-stats   {:network      network
                        :dbid         dbid
                        :t            t
                        :block        block
                        :novelty-size novelty-size
                        :start-time   start-time}]
      (log/info "Refreshing Index:" init-stats)
      (if (or (dirty? db)
              (seq remove-preds))
        (let [{:keys [indexes stale] :as status}
              (<! (refresh-all db remove-preds))

              refreshed-db (:db status)

              indexed-db   (-> refreshed-db
                               empty-novelty
                               (assoc-in [:stats :indexed] block))

              block-file   (storage/ledger-block-key network dbid block)
              garbage      (conj stale block-file)]

          ;; wait until confirmed writes before returning
          ;; TODO - ideally issue garbage/root writes to RAFT together as a tx,
          ;;        currently requires waiting for both through raft sync
          (<? (storage/write-db-root indexed-db ecount))
          (<? (storage/write-garbage indexed-db garbage))
          (let [end-time  (Instant/now)
                duration  (- (.toEpochMilli end-time)
                             (.toEpochMilli start-time))
                end-stats (assoc init-stats
                                 :end-time end-time
                                 :duration duration)]
            (log/info "Index refresh complete:" end-stats))
          indexed-db)
        db)))))
=======
     (let [{:keys [novelty block t network dbid]} db
           db-dirty?           (or (some #(not-empty (get novelty %)) [:spot :psot :post :opst])
                                   remove-preds)
           novelty-size        (:size novelty)
           progress            (atom {:garbage   []                ;; hold keys of old index segments we can garbage collect
                                      :size      novelty-size
                                      :completed 0})
           ^Instant start-time (Instant/now)]
       (log/info (str "Index Update begin at: " start-time) {:network      network
                                                             :dbid         dbid
                                                             :t            t
                                                             :block        block
                                                             :novelty-size novelty-size})
       (if-not db-dirty?
         db
         (let [spot-ch    (index-root db progress :spot)    ;; indexes run in parallel
               psot-ch    (index-root db progress :psot)
               post-ch    (index-root db progress :post remove-preds)
               opst-ch    (index-root db progress :opst)
               indexed-db (-> db
                              (assoc :spot (<? spot-ch)
                                     :psot (<? psot-ch)
                                     :post (<? post-ch)
                                     :opst (<? opst-ch))
                              (update-in [:novelty :spot] empty) ;; retain sort order of indexes
                              (update-in [:novelty :psot] empty)
                              (update-in [:novelty :post] empty)
                              (update-in [:novelty :opst] empty)
                              (assoc-in [:novelty :size] 0)
                              (assoc-in [:stats :indexed] block))]
           ;; wait until confirmed writes before returning
           ;; TODO - ideally issue garbage/root writes to RAFT together as a tx, currently requires waiting for both through raft sync
           (<? (storage/write-garbage indexed-db @progress))
           (<? (storage/write-db-root indexed-db ecount))
           (log/info (str "Index Update end at: " (Instant/now))
                     {:network      network
                      :dbid         dbid
                      :block        block
                      :t            t
                      :idx-duration (- (.toEpochMilli ^Instant (Instant/now))
                                       (.toEpochMilli start-time))})
           indexed-db))))))

>>>>>>> 21f3f53c

(defn novelty-min
  "Given a db session, returns minimum novelty threshold for reindexing."
  [session]
  (-> session :conn :meta :novelty-min))

;; TODO - should track new index segments and if failure, garbage collect them
(defn index*
  ([session {:keys [remove-preds] :as opts}]
   (go-try
    (if (session/indexing? session)
      false
      (let [latest-db     (<? (session/current-db session))
            novelty-size  (get-in latest-db [:novelty :size])
            novelty-min   (novelty-min session)]
        (if (or (>= novelty-size novelty-min)
                (seq remove-preds))
          (<? (index* session latest-db opts))
          false)))))
  ([session {:keys [conn block network dbid] :as db} opts]
   (go-try
    (let [last-index (session/indexed session)]
      (cond
        (and last-index
             (<= block last-index))
        (do
          (log/info "Index called on DB but last index isn't older."
                    {:last-index last-index
                     :block      block
                     :db         (pr-str db)
                     :session    (pr-str session)})
          false)

        (session/acquire-indexing-lock! session block)
        (let [updated-db (<? (refresh db opts))
              group      (-> updated-db :conn :group)]
          (<? (txproto/write-index-point-async group updated-db))
          (session/clear-db! session)                      ;; clear db cache to force reload
          (session/release-indexing-lock! session block)   ;; free up our lock
          (<? (index* session opts))                       ;; run a new index check in case we need to start another one immediately
          true)

        :else
        (do
          (log/warn "Indexing process failed to obtain index lock. Extremely Unusual."
                    {:network network :db (pr-str db) :block block :indexing? (session/indexing? session)})
          false))))))

;;; =====================================
;;;
;;; Maintenance Utilities
;;;
;;; =====================================


(defn validate-idx-continuity
  "Checks continuity of provided index in that the 'rhs' is equal to the
  first-flake of the following segment."
  ([conn idx-root] (validate-idx-continuity idx-root false))
  ([conn idx-root throw?] (validate-idx-continuity idx-root throw? nil))
  ([conn idx-root throw? compare]
   (let [node     (async/<!! (index/resolve conn idx-root))
         children (:children node)
         last-i   (dec (count children))]
     (println "Idx children: " (inc last-i))
     (loop [i        0
            last-rhs nil]
       (let [child       (-> children (nth i) val)
             resolved    (async/<!! (index/resolve conn child))
             {:keys [id rhs leftmost?]} child
             child-first (:first child)
             resv-first  (first (:flakes resolved))
             ;; If first-flake is deleted, it should STILL be the first/rhs for
             ;; unresolved nodes to maintain continuity
             continuous? (= last-rhs child-first)]
         (println "->>" id)
         (println "   first-flake: " child-first)
         (println "    first-resv: " resv-first)
         (println "      last-rhs: " last-rhs)
         (println "     leftmost?: " leftmost?)
         (println "           rhs: " rhs)
         (when (and compare
                    child-first rhs)
           (println "         comp: " (compare child-first rhs)))
         (when (and throw?
                    (not (zero? i))
                    (not continuous?))
           (throw (Exception. (str "NOT CONTINUOUS!!!: " (pr-str {:id             id
                                                                  :idx            i
                                                                  :last-rhs      last-rhs
                                                                  :first          child-first
                                                                  :first-resolved resv-first
                                                                  :rhs           rhs
                                                                  :leftmost?      leftmost?})))))
         (if (= i last-i)
           (println "Done validating idx-continuity")
           (recur (inc i) (:rhs child))))))))


(comment

  (def conn (:conn user/system))

  (def db (async/<!! (fluree.db.api/db conn "test/two")))

  (defn check-ctnty
    [{:keys [conn] :as db}]
    (let [spot-comp (.comparator (-> db :novelty :spot))
          post-comp (.comparator (-> db :novelty :post))
          psot-comp (.comparator (-> db :novelty :psot))
          opst-comp (.comparator (-> db :novelty :opst))
          tspo-comp (.comparator (-> db :novelty :tspo))]
      (do (validate-idx-continuity conn (:spot db) true spot-comp)
          (validate-idx-continuity conn (:post db) true post-comp)
          (validate-idx-continuity conn (:psot db) true psot-comp)
          (validate-idx-continuity conn (:opst db) true opst-comp)
          (validate-idx-continuity conn (:tspo db) true tspo-comp))))

  (check-ctnty db)

  (defn add-users-txn
    [x n]
    (mapv #(hash-map :_id "_user" :username (str "#(str \"" x "\" (+ (now) " % "))"))
          (range 1 (inc n))))

  (def ids-to-delete (range (- 87960930233080 10000) 87960930233080))

  (defn delete-users-txn
    [ids]
    (mapv #(hash-map :_id % :_action "delete") ids))

  (def res (async/<!! (fluree.db.api/transact-async conn "fluree/test" (add-users-txn "a" 10000))))

  res

  (def delete-res (async/<!! (fluree.db.api/transact-async conn "test/two" (delete-users-txn ids-to-delete))))

  (loop [n 20]
    (if (> n 0)
      (do (async/<!! (fluree.db.api/transact-async conn "smol/one" (add-users-txn n 1000)))
          (recur (dec n)))
      true))

  delete-res

  (def spot-comp (.comparator (-> db :novelty :spot)))

  (validate-idx-continuity (:spot db) true spot-comp))<|MERGE_RESOLUTION|>--- conflicted
+++ resolved
@@ -20,220 +20,10 @@
   [{:keys [flakes]}]
   (> (flake/size-bytes flakes) *overflow-bytes*))
 
-<<<<<<< HEAD
 (def ^:dynamic *underflow-bytes* 50000)
 (defn underflow-leaf?
   [{:keys [flakes]}]
   (< (flake/size-bytes flakes) *underflow-bytes*))
-=======
-;; an index is dirty if there is any novelty associated with it
-
-
-(defn overflow?
-  [size-bytes]
-  (> size-bytes *overflow-bytes*))
-
-
-(defn underflow?
-  [size-bytes]
-  (< size-bytes *underflow-bytes*))
-
-
-(defn split-flakes
-  "Splits into n parts. "
-  [flakes size]
-  (if (< size *overflow-bytes*)                             ;; shouldn't be called if this is the case, log warning and return unaffected
-    (do
-      (log/warn "Split flakes called on flakes that are < *overflow-kb*" {:size size :overflow-kb *overflow-bytes*})
-      [flakes])
-    (let [bytes-min (/ *overflow-bytes* 2)
-          splits-n  (Math/round (float (/ size bytes-min)))
-          ;; need to ensure no down-rounding else could have an inadvertent extra segment
-          seg-bytes (/ size splits-n)]
-      (loop [[f & r] flakes
-             curr      []
-             curr-size 0
-             segments  []]
-        (let [f-size     (flake/size-flake f)
-              curr-size* (long (+ curr-size f-size)) ; long keeps the recur value primitive
-              curr*      (conj curr f)
-              full?      (> curr-size* seg-bytes)
-              segments*  (if full?
-                           (conj segments {:flakes curr* :size curr-size*})
-                           segments)]
-          (if r
-            (if full?
-              (recur r [] 0 segments*)
-              (recur r curr* curr-size* segments*))
-            (if full?                                       ;; ensure if full? not exact, last segment gets added in properly
-              segments*
-              (conj segments {:flakes curr* :size curr-size*}))))))))
-
-
-(defn get-history-in-range
-  "Filters through history and pulls only items within the provided range.
-  >= lhs, < rhs. When rhs is nil, no end."
-  [history lhs rhs fn-compare]
-  (let [pred (if (nil? rhs)
-               (fn [^Flake f] (>= 0 (fn-compare lhs f)))
-               (fn [^Flake f] (and (>= 0 (fn-compare lhs f))
-                                   (< 0 (fn-compare rhs f)))))]
-    (filter pred history)))
-
-(defn find-combine-leaf
-  "Returns [n combine-leaf combine-bytes combine-his]
-
-  children will either be the new children if direction is :previous, or
-  the original children if the direction is :next"
-  [children leaf-i t idx-novelty direction remove-preds]
-  (go-try
-    (let [next-node (if (= :next direction)
-                      (fn [n] (val (nth children (- leaf-i n)))) ;; original children, work left from current index
-                      (fn [n] (val (nth children (dec n))))) ;; new children, so immediate next node is (nth children 0) and so on
-          end?      (if (= :next direction)
-                      (fn [n]
-                        (= 0 (- leaf-i n)))
-                      (let [prev-leaf-n (count children)]   ;; total count of previous leafs
-                        (fn [n]
-                          (= n prev-leaf-n))))]
-      (loop [n   1
-             his nil]
-        (let [combine-node (next-node n)                    ;; gets neighboring node (left or right) when n=1, second node when n=2, etc.
-              resolved     (<? (dbproto/-resolve-to-t combine-node t idx-novelty false remove-preds))
-              history      (<? (dbproto/-resolve-history-range combine-node nil t idx-novelty))
-              his*         (into history his)]
-          (cond (seq (:flakes resolved))
-                [n resolved (flake/size-bytes (:flakes resolved)) his*]
-
-                (end? n)
-                [n resolved (flake/size-bytes (:flakes resolved)) his*]
-
-                :else
-                (recur (inc n) his*)))))))
-
-
-(defn index-leaf
-  "Given a node, idx-novelty, returns [ [nodes] skip n].
-  Skip is either: nil, :next, or :previous.
-  N is how many to skip, could be a situation where multiple empty nodes
-  "
-  ([conn network dbid node block t idx-novelty rhs old-children new-children leaf-i]
-   (index-leaf conn network dbid node block t idx-novelty rhs old-children new-children leaf-i #{}))
-  ([conn network dbid node block t idx-novelty rhs old-children new-children leaf-i remove-preds]
-   (go-try
-     (let [resolved-ch     (dbproto/-resolve-to-t node t idx-novelty false remove-preds) ;; pull history and node in parallel
-           history-ch      (dbproto/-resolve-history-range node nil t idx-novelty)
-           {:keys [config leftmost?]} node
-           fflake          (:first node)
-           idx-type        (:index-type config)
-           resolved        (<? resolved-ch)
-           resolved-flakes (:flakes resolved)
-           node-bytes      (flake/size-bytes resolved-flakes)
-           overflow?       (overflow? node-bytes)
-           underflow?      (and (underflow? node-bytes) (not= 1 (count old-children)))
-           history         (<? history-ch)]
-       (cond
-         overflow?
-         (let [splits     (split-flakes resolved-flakes node-bytes)
-               comparator (.comparator ^Sorted resolved-flakes)]
-           (loop [split-i (dec (count splits))
-                  rhs'    rhs
-                  acc     (list)]
-             (let [{:keys [flakes size]} (nth splits split-i)
-                   first-flake     (if (zero? split-i)
-                                     fflake                 ;; don't change the node's existing first-flake, even if flake no longer exists to keep :rhs of left index segment consistent
-                                     (first flakes))
-                   base-id         (str (util/random-uuid))
-                   his-split       (get-history-in-range history first-flake rhs' comparator)
-                   id              (<? (storage/write-leaf conn network dbid idx-type base-id
-                                                           flakes his-split))
-                   child-leftmost? (and leftmost? (zero? split-i))
-                   child-node      (storage/map->UnresolvedNode
-                                     {:conn      conn :config config
-                                      :dbid      dbid :id id :leaf true
-                                      :first     first-flake :rhs rhs'
-                                      :size      size :block block :t t
-                                      :leftmost? child-leftmost?})
-                   acc*            (conj acc child-node)]
-               (if (zero? split-i)
-                 [acc* nil nil]
-                 (recur (dec split-i) first-flake acc*)))))
-
-         underflow?
-         ;;; First determine skip direction
-         (let [[skip n combine-leaf combine-bytes
-                combine-his] (cond leftmost?
-                                   (let [[n combine-leaf combine-bytes combine-his]
-                                         (<? (find-combine-leaf new-children leaf-i t idx-novelty :previous remove-preds))]
-                                     [:previous n combine-leaf combine-bytes combine-his])
-
-                                   ;; rightmost
-                                   (= leaf-i (-> old-children count dec))
-                                   (let [[n combine-leaf combine-bytes combine-his]
-                                         (<? (find-combine-leaf old-children leaf-i t idx-novelty :next remove-preds))]
-                                     [:next n combine-leaf combine-bytes combine-his])
-
-                                   ;; in the middle
-                                   :else (let [;; prev-leaf could be empty
-                                               [prev-n prev-leaf prev-bytes prev-combine-his]
-                                               (<? (find-combine-leaf new-children leaf-i t idx-novelty :previous remove-preds))
-                                               ;; next-leaf could be empty
-                                               [next-n next-leaf next-bytes next-combine-his]
-                                               (<? (find-combine-leaf old-children leaf-i t idx-novelty :next remove-preds))]
-                                           (if (> prev-bytes next-bytes)
-                                             [:next next-n next-leaf next-bytes next-combine-his]
-                                             [:previous prev-n prev-leaf prev-bytes prev-combine-his])))
-               base-id          (str (util/random-uuid))
-               comparator       (.comparator ^Sorted resolved-flakes)
-               current-node-his (get-history-in-range history fflake rhs comparator)
-               his-in-range     (into current-node-his combine-his)
-               flakes           (into (:flakes resolved) (:flakes combine-leaf))
-               id               (<? (storage/write-leaf conn network dbid idx-type base-id
-                                                        flakes his-in-range))
-               size             (+ node-bytes combine-bytes)
-               ;; current node might be empty, so we need to get first and rhs from node, NOT resolved
-               [first-flake rhs] (if (= skip :previous)
-                                   [(:first node) (:rhs combine-leaf)]
-                                   ;; if it's next, combine leaf :first could be nil if we hit the leftmost
-                                   [(-> (nth old-children (- leaf-i n)) val :first) (:rhs node)])
-               leftmost?        (or leftmost?
-                                    (when (= :next skip) (= 0 (- leaf-i n)))
-                                    false)
-               child-node       (storage/map->UnresolvedNode
-                                  {:conn  conn :config config
-                                   :dbid  dbid :id id :leaf true
-                                   :first first-flake :rhs rhs
-                                   :size  size :block block
-                                   :t     t :leftmost? leftmost?})]
-           [[child-node] skip n])
-
-         :else
-         (let [base-id    (str (util/random-uuid))
-               flakes     (:flakes resolved)
-               id         (<? (storage/write-leaf conn network dbid idx-type base-id
-                                                  flakes history))
-               child-node (storage/map->UnresolvedNode
-                            {:conn      conn :config config
-                             :dbid      dbid :id id :leaf true
-                             :first     fflake :rhs rhs
-                             :size      node-bytes :block block :t t
-                             :leftmost? leftmost?})]
-           [[child-node] nil nil]))))))
-
-
-(defn novelty-subrange
-  [novelty first-flake rhs leftmost?]
-  (try
-    (cond
-      (and leftmost? rhs) (avl/subrange novelty < rhs)
-      rhs (avl/subrange novelty >= first-flake < rhs)
-      leftmost? novelty                                     ;; at left and no rhs... all novelty applies
-      :else (avl/subrange novelty >= first-flake))
-    (catch Exception e
-      (log/error (str "Error indexing. Novelty subrange error: " (.getMessage e))
-                 (pr-str {:first-flake first-flake :rhs rhs :leftmost? leftmost? :novelty novelty}))
-      (throw e))))
->>>>>>> 21f3f53c
 
 (def ^:dynamic *overflow-children* 500)
 (defn overflow-children?
@@ -241,7 +31,6 @@
   (> (count child-map) *overflow-children*))
 
 (defn add-garbage
-<<<<<<< HEAD
   "Adds the `:id` of the outdated index node second argument to the `garbage`
   list only if the id is not `:empty`."
   [garbage {id :id}]
@@ -257,128 +46,6 @@
        (get idx)
        seq
        boolean))
-=======
-  "Adds item to the garbage key within progress"
-  [idx-key leaf? progress-atom]
-  ;; special case where brand new db has :empty as id before first index
-  ;; an already resolved IndexNode will not have an :id (idx-key will be null) - happens with blank-db
-  (when (and idx-key (not= :empty idx-key))
-    (swap! progress-atom update :garbage (fn [g]
-                                           (cond-> (conj g idx-key)
-                                                   ;; if at leaf, add history node too
-                                                   leaf? (conj (str idx-key "-his")))))))
-
-(comment
-
-  (def myset #{1 2 3 10 9 4})
-
-  (def rhs 10)
-  (def frst 8)
-
-  (reduce #(if (and (>= %2 frst) (if rhs (<= %2 rhs) true))
-             (conj %1 %2)
-             %1) #{} myset))
-
-
-
-(defn index-branch
-  "Gets called when a root index is dirty, and for all sub-roots."
-  ([conn network dbid node idx-novelty block t rhs progress]
-   (index-branch conn network dbid node idx-novelty block t rhs progress #{}))
-  ([conn network dbid node idx-novelty block t rhs progress remove-preds]
-   (go-try
-     (let [resolved   (<? (dbproto/-resolve node))
-           base-id    (str (util/random-uuid))
-           {:keys [config children]} resolved
-           idx-type   (:index-type config)
-           child-n    (count children)
-           at-leaf?   (:leaf (val (first children)))
-           children*  (loop [child-i   (dec child-n)
-                             rhs       rhs
-                             children* (empty children)]
-                        (if (< child-i 0)                   ;; at end of result set
-                          children*
-                          (let [child              (val (nth children child-i))
-                                child-rhs          (:rhs child)
-                                _                  (when-not (or (= (dec child-i) child-n) (= child-rhs rhs))
-                                                     (throw (ex-info (str "Something went wrong. Child-rhs does not equal rhs: " {:child-rhs child-rhs :rhs rhs})
-                                                                     {:status 500
-                                                                      :error  :db/unexpected-error})))
-                                child-first        (:first child)
-                                novelty            (novelty-subrange idx-novelty child-first child-rhs (:leftmost? child))
-                                remove-preds?      (if remove-preds
-                                                     (let [child-first-pred (:p child-first)
-                                                           child-rhs-pred   (when child-rhs (:p child-rhs))]
-                                                       (reduce #(if (and (>= %2 child-first-pred)
-                                                                         (if child-rhs-pred
-                                                                           (<= %2 child-rhs-pred) true))
-                                                                  (conj %1 %2) %1) #{} remove-preds))
-                                                     #{})
-                                dirty?             (or (seq novelty) (seq remove-preds?))
-                                [new-nodes skip n] (if dirty?
-                                                     (if at-leaf?
-                                                       (<? (index-leaf conn network dbid child block t idx-novelty child-rhs children children* child-i remove-preds?))
-                                                       [(<? (index-branch conn network dbid child idx-novelty block t child-rhs progress remove-preds?)) nil nil])
-                                                     [[child] nil nil])
-                                new-rhs            (:first (first new-nodes))
-                                next-i             (if (= :next skip)
-                                                     (- child-i (inc n)) ;; already combined with at least the next left node, so skip
-                                                     (dec child-i))
-                                acc*               (cond-> (reduce #(assoc %1 (:first %2) %2) children* new-nodes)
-                                                           ;; if we had underflow and went right/:previous, we have to remove the previous node from children*
-                                                           (= :previous skip) (dissoc (key (first children*))))]
-
-                            ;; add dirty node indexes to garbage
-                            (when dirty?
-                              (add-garbage (:id child) at-leaf? progress))
-                            (when skip                      ;; combined this node with nodes to the left or right, add those to garbage
-                              (case skip
-                                :previous (add-garbage (:id (val (first children*))) at-leaf? progress)
-                                ;; when going left/:next, could be multiple nodes if immediate left node was also empty
-                                :next (doseq [i (range (inc next-i) child-i)]
-                                        (add-garbage (:id (val (nth children i))) at-leaf? progress))))
-
-                            (recur next-i new-rhs acc*))))
-           node-bytes (-> (keys children*)
-                          (flake/size-bytes))
-           id         (<? (storage/write-branch conn network dbid idx-type base-id children*))
-           new-node   (storage/map->UnresolvedNode
-                        {:conn      conn :config config
-                         :network   network :dbid dbid
-                         :id        id :leaf false
-                         :first     (key (first children*)) :rhs rhs
-                         :size      node-bytes :block block :t t
-                         :leftmost? (:leftmost? node)})]
-       new-node))))
-
-
-(defn index-root
-  "Indexes an index-type root (:spot, :psot, :post, or :opst).
-
-  Progress atom tracks progress and retains list of garbage indexes."
-  ([db progress-atom idx-type]
-   (index-root db progress-atom idx-type #{}))
-  ([db progress-atom idx-type remove-preds]
-   (go-try
-     (assert (#{:spot :psot :post :opst} idx-type) (str "Reindex attempt on unknown index type: " idx-type))
-     (let [{:keys [conn novelty block t network dbid]} db
-           idx-novelty (get novelty idx-type)
-           dirty?      (or (seq idx-novelty) remove-preds)
-           idx-root    (get db idx-type)]
-       (if-not dirty?
-         idx-root
-         (do
-           ;; add main index node key to garbage for collection
-           (add-garbage (:id idx-root) false progress-atom)
-           (<? (index-branch conn network dbid idx-root idx-novelty block t nil progress-atom remove-preds))))))))
-
-;; TODO - should track new index segments and if failure, garbage collect them
-
-
-(defn index
-  "Write each index type, writes happen from right to left in the tree
-  so we know the 'rhs' value of each node going into it."
->>>>>>> 21f3f53c
   ([db]
    (->> index/types
         (some (partial dirty? db))
@@ -511,7 +178,7 @@
                                    :rhs rhs)
                             (dissoc :id :leftmost?))]
           (conj leaves last-leaf))
-        (let [new-size (-> f flake/size-flake (+ cur-size))]
+        (let [new-size (-> f flake/size-flake (+ cur-size) long)]
           (if (> new-size target-size)
             (let [subrange (flake/subrange flakes >= cur-first < f)
                   new-leaf (-> leaf
@@ -681,7 +348,6 @@
   ([{:keys [novelty block t network dbid] :as db}
     {:keys [ecount remove-preds]}]
    (go-try
-<<<<<<< HEAD
     (let [start-time   (Instant/now)
           novelty-size (:size novelty)
           init-stats   {:network      network
@@ -711,59 +377,14 @@
           (<? (storage/write-db-root indexed-db ecount))
           (<? (storage/write-garbage indexed-db garbage))
           (let [end-time  (Instant/now)
-                duration  (- (.toEpochMilli end-time)
-                             (.toEpochMilli start-time))
+                duration  (- (.toEpochMilli ^Instant end-time)
+                             (.toEpochMilli ^Instant start-time))
                 end-stats (assoc init-stats
                                  :end-time end-time
                                  :duration duration)]
             (log/info "Index refresh complete:" end-stats))
           indexed-db)
         db)))))
-=======
-     (let [{:keys [novelty block t network dbid]} db
-           db-dirty?           (or (some #(not-empty (get novelty %)) [:spot :psot :post :opst])
-                                   remove-preds)
-           novelty-size        (:size novelty)
-           progress            (atom {:garbage   []                ;; hold keys of old index segments we can garbage collect
-                                      :size      novelty-size
-                                      :completed 0})
-           ^Instant start-time (Instant/now)]
-       (log/info (str "Index Update begin at: " start-time) {:network      network
-                                                             :dbid         dbid
-                                                             :t            t
-                                                             :block        block
-                                                             :novelty-size novelty-size})
-       (if-not db-dirty?
-         db
-         (let [spot-ch    (index-root db progress :spot)    ;; indexes run in parallel
-               psot-ch    (index-root db progress :psot)
-               post-ch    (index-root db progress :post remove-preds)
-               opst-ch    (index-root db progress :opst)
-               indexed-db (-> db
-                              (assoc :spot (<? spot-ch)
-                                     :psot (<? psot-ch)
-                                     :post (<? post-ch)
-                                     :opst (<? opst-ch))
-                              (update-in [:novelty :spot] empty) ;; retain sort order of indexes
-                              (update-in [:novelty :psot] empty)
-                              (update-in [:novelty :post] empty)
-                              (update-in [:novelty :opst] empty)
-                              (assoc-in [:novelty :size] 0)
-                              (assoc-in [:stats :indexed] block))]
-           ;; wait until confirmed writes before returning
-           ;; TODO - ideally issue garbage/root writes to RAFT together as a tx, currently requires waiting for both through raft sync
-           (<? (storage/write-garbage indexed-db @progress))
-           (<? (storage/write-db-root indexed-db ecount))
-           (log/info (str "Index Update end at: " (Instant/now))
-                     {:network      network
-                      :dbid         dbid
-                      :block        block
-                      :t            t
-                      :idx-duration (- (.toEpochMilli ^Instant (Instant/now))
-                                       (.toEpochMilli start-time))})
-           indexed-db))))))
-
->>>>>>> 21f3f53c
 
 (defn novelty-min
   "Given a db session, returns minimum novelty threshold for reindexing."
