(ns fluree.db.ledger.bootstrap
  (:require [clojure.string :as str]
            [fluree.db.flake :as flake]
            [fluree.crypto :as crypto]
            [fluree.db.storage.core :as storage]
            [fluree.db.util.json :as json]
            [fluree.db.constants :as const]
            [fluree.db.session :as session]
            [fluree.db.ledger.indexing :as indexing]
            [fluree.db.ledger.txgroup.txgroup-proto :as txproto]
            [fluree.db.util.async :refer [go-try <?]]
            [fluree.db.util.core :as util]
            [fluree.db.util.log :as log])
  (:import (fluree.db.flake Flake)))

(set! *warn-on-reflection* true)

(declare bootstrap-txn)


(defn get-block-hash
  "Note this must be in the proper sort order before executing"
  [flakes]
  (->> flakes
       (mapv #(let [^Flake f %] (vector (.-s f) (.-p f) (.-o f) (.-t f) (.-op f) (.-m f))))
       (json/stringify)
       (crypto/sha3-256)))


(defn bootstrap-data->fparts
  [bootstrap-txn]
  (let [collection->id (->> bootstrap-txn
                            (filter #(= "_collection" (-> % :_id first)))
                            (reduce
                              (fn [acc txi]
                                (assoc acc (:name txi) (-> txi :_id second)))
                              {}))
        ident->id      (->> bootstrap-txn
                            (reduce
                              (fn [acc txi]
                                (let [[collection sid] (:_id txi)
                                      cid        (get collection->id collection)
                                      subject-id (flake/->sid cid sid)]
                                  (reduce-kv
                                    (fn [acc2 k v] (assoc acc2 [(str (name collection) "/" (name k)) v] subject-id))
                                    acc (dissoc txi :_id))))
                              {}))
        ;; predicate name to final predicate id.. i.e {"_user/username" 10}
        predicate->id  (->> bootstrap-txn
                            (filter #(= "_predicate" (-> % :_id first)))
                            (reduce
                              (fn [acc txi]
                                (assoc acc (:name txi) (-> txi :_id (second))))
                              {}))
        tag-pred?      (->> bootstrap-txn
                            (filter #(and (= "_predicate" (-> % :_id first))
                                          (= "tag" (:type %))))
                            (map :name)
                            (into #{}))
        ref-pred       (->> bootstrap-txn
                            ;; for now, only things that point to _collection/collection are refs. This logic will have to evolve as needed
                            (filter #(and (= "_predicate" (-> % :_id first))
                                          (or (= "ref" (:type %))
                                              (= "tag" (:type %)))))
                            (map #(-> % :_id second))
                            (into #{}))
        index-pred     (->> bootstrap-txn
                            (filter #(and (= "_predicate" (-> % :_id first))
                                          (or (:index %)
                                              (:unique %))))
                            (map #(-> % :_id second))
                            ;; all ref predicates are indexed as well, so add them in.
                            (into ref-pred))
        fparts         (->> bootstrap-txn
                            (reduce
                              (fn [acc txi]
                                (let [[collection sid] (:_id txi)
                                      cid        (get collection->id collection)
                                      subject-id (flake/->sid cid sid)]
                                  (reduce-kv
                                    (fn [acc2 k v]
                                      (let [p-str (str (name collection) "/" (name k))
                                            p     (get predicate->id p-str)
                                            v     (cond
                                                    (util/pred-ident? v) (get ident->id v)
                                                    (tag-pred? p-str) (get ident->id ["_tag/id" (str p-str ":" v)])
                                                    :else v)]
                                        (if (vector? v)     ;; multi-cardinality values
                                          (reduce #(conj %1 [subject-id p %2]) acc2 v)
                                          (conj acc2 [subject-id p v]))))
                                    acc
                                    (dissoc txi :_id))))
                              []))]
    {:fparts     fparts
     :index-pred index-pred
     :ref-pred   ref-pred
     :pred->id   predicate->id
     :ident->id  ident->id}))


;; TODO - too easy to forget to adjust this if we add a new collection type - we should
;; have an extra check when loading to ensure we have all the ecounts correct.
(def genesis-ecount {const/$_predicate  (flake/->sid const/$_predicate 1000)
                     const/$_collection (flake/->sid const/$_collection 19)
                     const/$_tag        (flake/->sid const/$_tag 1000)
                     const/$_fn         (flake/->sid const/$_fn 1000)
                     const/$_user       (flake/->sid const/$_user 1000)
                     const/$_auth       (flake/->sid const/$_auth 1000)
                     const/$_role       (flake/->sid const/$_role 1000)
                     const/$_rule       (flake/->sid const/$_rule 1000)
                     const/$_ctx        (flake/->sid const/$_ctx 1000)
                     const/$_setting    (flake/->sid const/$_setting 1000)
                     const/$_shard      (flake/->sid const/$_shard 1000)})



(defn master-auth-flakes
  [t pred->id ident->id auth-subids]
  (log/debug "Generating master-auth-flake for" auth-subids)
  (let [db-setting-id (flake/->sid const/$_setting 0)
        true-fn-sid   (flake/->sid const/$_fn 0)
        false-fn-sid  (flake/->sid const/$_fn 1)
        rule-sid      (flake/->sid const/$_rule 0)
        role-sid      (flake/->sid const/$_role 0)]
    (when (empty? auth-subids)
      (throw (ex-info (str "No Master Authority provided when bootstrapping.")
                      {:status 500 :error :db/unexpected-error})))
    (when-not (get pred->id "_auth/id")
      (throw (ex-info (str "Unable to determine _auth/id predicate id when bootstrapping.")
                      {:status 500 :error :db/unexpected-error})))
    ;(when-not (get pred->id "_setting/id")
    ;  (throw (ex-info (str "Unable to determine _setting/id predicate id when bootstrapping.")
    ;                  {:status 500 :error :db/unexpected-error})))
    ;(when-not (get pred->id "_setting/defaultAuth")
    ;  (throw (ex-info (str "Unable to determine _setting/defaultAuth predicate id when bootstrapping.")
    ;                  {:status 500 :error :db/unexpected-error})))
    (let [base-flakes
          [;; add a true predicate function
           (flake/new-flake true-fn-sid (get pred->id "_fn/name") "true" t true)
           (flake/new-flake true-fn-sid (get pred->id "_fn/doc") "Allows access to any rule or spec this is attached to." t true)
           (flake/new-flake true-fn-sid (get pred->id "_fn/code") "true" t true)
           ;; add a false predicate function (just for completeness)
           (flake/new-flake false-fn-sid (get pred->id "_fn/name") "false" t true)
           (flake/new-flake false-fn-sid (get pred->id "_fn/doc") "Denies access to any rule or spec this is attached to." t true)
           (flake/new-flake false-fn-sid (get pred->id "_fn/code") "false" t true)

           ;; add a 'root' rule
           (flake/new-flake rule-sid (get pred->id "_rule/id") "root" t true)
           (flake/new-flake rule-sid (get pred->id "_rule/doc") "Root rule, gives full access" t true)
           (flake/new-flake rule-sid (get pred->id "_rule/collection") "*" t true)
           (flake/new-flake rule-sid (get pred->id "_rule/predicates") "*" t true)
           (flake/new-flake rule-sid (get pred->id "_rule/fns") true-fn-sid t true)
           (flake/new-flake rule-sid (get pred->id "_rule/ops") (get ident->id ["_tag/id" "_rule/ops:all"]) t true)

           ;; add a 'root' role
           (flake/new-flake role-sid (get pred->id "_role/id") "root" t true)
           (flake/new-flake role-sid (get pred->id "_role/doc") "Root role." t true)
           (flake/new-flake role-sid (get pred->id "_role/rules") rule-sid t true)]]
      (reduce-kv (fn [flakes auth-subid master-authority]
                   (conj flakes
                         ;; add auth record, and assign root role
                         (flake/new-flake auth-subid (get pred->id "_auth/id")
                                          master-authority t true)
                         (flake/new-flake auth-subid
                                          (get pred->id "_auth/roles") role-sid
                                          t true)

                         ;; add ledger that uses master auth
                         (flake/new-flake db-setting-id
                                          (get pred->id "_setting/ledgers")
                                          auth-subid t true)
                         (flake/new-flake
                           db-setting-id
                           (get pred->id "_setting/language")
                           (get ident->id ["_tag/id" "_setting/language:en"])
                           t true)
                         (flake/new-flake db-setting-id
                                          (get pred->id "_setting/id") "root"
                                          t true)))
                 base-flakes auth-subids))))


(defn bootstrap-memory-db
  "Bootstraps a blank db fully in-memory.
  Does not attempt to create the db, or index the db to disk. Holds everything in memory.

  Returns a standard 'block' map, but also includes the :db key that contains the newly created
  db."
  ([conn ledger]
   (bootstrap-memory-db conn ledger nil))
  ([conn ledger {:keys [owners master-auth-private txid cmd sig] :as command}]
   (log/debug "Bootstrapping memory db:" command)
   (let [blank-db             (session/blank-db conn ledger)
         {:keys [novelty stats]} blank-db
         master-auth-private* (or master-auth-private
                                  (:private (crypto/generate-key-pair)))
         owners*              (or (not-empty owners)
                                  #{(crypto/account-id-from-private
                                      master-auth-private*)})
         ;; if a txid isn't provided, we just make one up by hashing the first auth-id so something exists for the genesis block
         txid*                (or txid (-> owners* first crypto/sha2-256))
         auth-subids          (apply hash-map
                                     (interleave (map #(flake/->sid 6 %)
                                                      (range))
                                                 owners*))
         block                1
         t                    -1
         block-t              -2

         {:keys [fparts index-pred ref-pred pred->id ident->id]}
         (bootstrap-data->fparts bootstrap-txn)

         flakes               (reduce
                                (fn [acc [s p o]]
                                  (conj acc (flake/new-flake s p o t true)))
                                (flake/sorted-set-by flake/cmp-flakes-spot)
                                fparts)
         owner-flakes         (master-auth-flakes t pred->id ident->id
                                                  auth-subids)
         _                    (log/debug "new ledger owner-flakes:" owner-flakes)
         flakes+owners        (into flakes owner-flakes)
         flakes*              (conj flakes+owners
                                    (flake/new-flake t (get pred->id "_tx/id")
                                                     txid* t true))
         hash                 (get-block-hash flakes*)
         block-flakes         (concat
                                [(flake/new-flake block-t
                                                  (get pred->id "_block/hash")
                                                  hash block-t true)]
                                (map #(flake/new-flake block-t
                                                       (get pred->id "_block/ledgers")
                                                       % block-t true)
                                     (keys auth-subids)))
         flakes+block         (into flakes* block-flakes)

         {:keys [spot psot post opst tspo]} novelty
         db                   (assoc blank-db
                                :block block
                                :t block-t
                                :ecount genesis-ecount
                                :novelty (assoc novelty
                                           :spot (into spot flakes+block)
                                           :psot (into psot flakes+block)
                                           :post (into
                                                   post (filter
                                                          #(index-pred
                                                             (.-p ^Flake %))
                                                          flakes+block))
                                           :opst (into
                                                   opst (filter
                                                          #(ref-pred
                                                             (.-p ^Flake %))
                                                          flakes+block))
                                           :tspo (into tspo flakes+block)
                                           :size (flake/size-bytes
                                                   flakes+block))
                                :stats (assoc stats
                                         :flakes (count flakes+block)
                                         :size (flake/size-bytes
                                                 flakes+block)))]
     {:db     db
      :block  block
      :t      block-t
      :flakes flakes+block
      :hash   hash
      :txns   {txid {:t   t
                     :cmd cmd
                     :sig sig}}})))


(defn bootstrap-db
  "Bootstraps a new db from a signed new-db message."
  [{:keys [conn group]} {:keys [cmd sig] :as command}]
  (go-try
<<<<<<< HEAD
    (let [txid          (crypto/sha3-256 cmd)
          new-db-name   (-> cmd json/parse :db)
=======
    (log/debug "Bootstrapping new ledger:" command)
    (let [txid          (crypto/sha3-256 cmd)
          {new-db-name :db owners :owners} (json/parse cmd)
>>>>>>> c4f2de93
          [network dbid] (if (sequential? new-db-name)
                           new-db-name
                           (str/split new-db-name #"/"))
          _             (when (or (txproto/ledger-exists? group network dbid)
                                  ;; also check for block 1 on disk as a precaution
                                  (<? (storage/read-block conn network dbid 1)))
                          (throw (ex-info (str "Ledger " network "/$" dbid " already exists! Create unsuccessful.")
                                          {:status 500
                                           :error  :db/unexpected-error})))
<<<<<<< HEAD
          master-authid (crypto/account-id-from-message cmd sig)
          block         (bootstrap-memory-db conn [network dbid] {:master-auth-id master-authid :txid txid :cmd cmd :sig sig})
=======
          owners'       (or owners #{(crypto/account-id-from-message cmd sig)})
          _             (log/debug "New ledger owner(s):" owners')
          block         (bootstrap-memory-db conn [network dbid]
                                             {:owners owners' :txid txid :cmd cmd
                                              :sig    sig})
>>>>>>> c4f2de93
          new-db        (:db block)
          block-data    (dissoc block :db)
          _             (<? (storage/write-block conn network dbid block-data))
          ;; todo - should create a new command to register new DB that first checks raft
          _             (<? (txproto/register-genesis-block-async (:group conn) network dbid))

          {:keys [network dbid block fork] :as indexed-db}
          (<? (indexing/refresh new-db))

          dbgroup       (-> indexed-db :conn :group)
          indexed-block (get-in indexed-db [:stats :indexed])]

      ;; write out new index point
      (<? (txproto/initialized-ledger-async dbgroup txid network dbid block
                                            fork indexed-block))
      indexed-db)))

(def bootstrap-txn
  [{:_id     ["_collection" const/$_predicate]
    :name    "_predicate"
    :doc     "Schema predicate definition"
    :version "1"}
   {:_id     ["_collection" const/$_collection]
    :name    "_collection"
    :doc     "Schema collections list"
    :version "1"}
   {:_id     ["_collection" const/$_tag]
    :name    "_tag"
    :doc     "Tags"
    :version "1"}
   {:_id     ["_collection" const/$_fn]
    :name    "_fn"
    :doc     "Database functions"
    :version "1"}
   {:_id     ["_collection" const/$_user]
    :name    "_user"
    :doc     "Database users"
    :version "1"}
   {:_id     ["_collection" const/$_auth]
    :name    "_auth"
    :doc     "Auth records. Every db interaction is performed by an auth record which governs permissions."
    :version "1"}
   {:_id     ["_collection" const/$_role]
    :name    "_role"
    :doc     "Roles group multiple permission rules to an assignable category, like 'employee', 'customer'."
    :version "1"}
   {:_id     ["_collection" const/$_rule]
    :name    "_rule"
    :doc     "Permission rules"
    :version "1"}
   {:_id     ["_collection" const/$_setting]
    :name    "_setting"
    :doc     "Database settings."
    :version "1"}
   {:_id     ["_collection" const/$_shard]
    :name    "_shard"
    :doc     "Shard settings."
    :version "1"}
   {:_id     ["_collection" const/$_ctx]
    :name    "_ctx"
    :doc     "Context keys and values."
    :version "1"}


   ;; value type tags
   {:_id ["_tag" const/_predicate$type:string]
    :id  "_predicate/type:string"}
   {:_id ["_tag" const/_predicate$type:ref]
    :id  "_predicate/type:ref"}
   {:_id ["_tag" const/_predicate$type:boolean]
    :id  "_predicate/type:boolean"}
   {:_id ["_tag" const/_predicate$type:instant]
    :id  "_predicate/type:instant"}
   {:_id ["_tag" const/_predicate$type:uuid]
    :id  "_predicate/type:uuid"}
   {:_id ["_tag" const/_predicate$type:uri]
    :id  "_predicate/type:uri"}
   {:_id ["_tag" const/_predicate$type:bytes]
    :id  "_predicate/type:bytes"}
   {:_id ["_tag" const/_predicate$type:int]
    :id  "_predicate/type:int"}
   {:_id ["_tag" const/_predicate$type:long]
    :id  "_predicate/type:long"}
   {:_id ["_tag" const/_predicate$type:bigint]
    :id  "_predicate/type:bigint"}
   {:_id ["_tag" const/_predicate$type:float]
    :id  "_predicate/type:float"}
   {:_id ["_tag" const/_predicate$type:double]
    :id  "_predicate/type:double"}
   {:_id ["_tag" const/_predicate$type:bigdec]
    :id  "_predicate/type:bigdec"}
   {:_id ["_tag" const/_predicate$type:tag]
    :id  "_predicate/type:tag"}
   {:_id ["_tag" const/_predicate$type:json]
    :id  "_predicate/type:json"}
   {:_id ["_tag" const/_predicate$type:geojson]
    :id  "_predicate/type:geojson"}

   ;; _rule ops
   {:_id ["_tag" const/_rule$ops:all]
    :id  "_rule/ops:all"}
   {:_id ["_tag" const/_rule$ops:transact]
    :id  "_rule/ops:transact"}
   {:_id ["_tag" const/_rule$ops:query]
    :id  "_rule/ops:query"}
   {:_id ["_tag" const/_rule$ops:logs]
    :id  "_rule/ops:logs"}
   {:_id ["_tag" const/_rule$ops:token]
    :id  "_rule/ops:token"}

   ;; _setting/consensus types
   {:_id ["_tag" const/_setting$consensus:raft]
    :id  "_setting/consensus:raft"}
   {:_id ["_tag" const/_setting$consensus:pbft]
    :id  "_setting/consensus:pbft"}

   ;; _setting/language languages
   {:_id ["_tag" const/_setting$language:ar]
    :id  "_setting/language:ar"
    :doc "Arabic"}
   {:_id ["_tag" const/_setting$language:bn]
    :id  "_setting/language:bn"
    :doc "Bengali"}
   {:_id ["_tag" const/_setting$language:br]
    :id  "_setting/language:br"
    :doc "Brazilian Portuguese"}
   {:_id ["_tag" const/_setting$language:cn]
    :id  "_setting/language:cn"
    :doc "Chinese. FullText search uses the Apache Lucene Smart Chinese Analyzer for Chinese and mixed Chinese-English text, https://lucene.apache.org/core/4_0_0/analyzers-smartcn/org/apache/lucene/analysis/cn/smart/SmartChineseAnalyzer.html"}
   {:_id ["_tag" const/_setting$language:en]
    :id  "_setting/language:en"
    :doc "English"}
   {:_id ["_tag" const/_setting$language:es]
    :id  "_setting/language:es"
    :doc "Spanish"}
   {:_id ["_tag" const/_setting$language:fr]
    :id  "_setting/language:fr"
    :doc "French"}
   {:_id ["_tag" const/_setting$language:hi]
    :id  "_setting/language:hi"
    :doc "Hindi"}
   {:_id ["_tag" const/_setting$language:id]
    :id  "_setting/language:id"
    :doc "Indonesian"}
   {:_id ["_tag" const/_setting$language:ru]
    :id  "_setting/language:ru"
    :doc "Russian"}

   ;; _auth/type types
   {:_id ["_tag" const/_auth$type:secp256k1]
    :id  "_auth/type:secp256k1"}
   {:_id ["_tag" const/_auth$type:password-secp256k1]
    :id  "_auth/type:password-secp256k1"}

   ;; _block predicates
   {:_id  ["_predicate" const/$_block:hash]
    :name "_block/hash"
    :doc  "Merkle root of all _tx/hash in this block."
    :type "string"}
   {:_id  ["_predicate" const/$_block:prevHash]
    :name "_block/prevHash"
    :doc  "Previous block's hash"
    :type "string"}
   {:_id                ["_predicate" const/$_block:transactions]
    :name               "_block/transactions"
    :doc                "Reference to transactions included in this block."
    :type               "ref"
    :multi              true
    :restrictCollection "_tx"}
   {:_id                ["_predicate" const/$_block:ledgers]
    :name               "_block/ledgers"
    :doc                "Reference to ledger auth identities that signed this block. Not included in block hash."
    :type               "ref"
    :multi              true
    :restrictCollection "_auth"}
   {:_id   ["_predicate" const/$_block:instant]
    :name  "_block/instant"
    :doc   "Instant this block was created, per the ledger."
    :type  "instant"
    :index true}
   {:_id    ["_predicate" const/$_block:number]
    :name   "_block/number"
    :doc    "Block number for this block."
    :type   "long"
    :unique true}
   {:_id   ["_predicate" const/$_block:sigs]
    :name  "_block/sigs"
    :doc   "List if ledger signatures that signed this block (signature of _block/hash). Not included in block hash."
    :multi true
    :type  "string"}


   ;; _predicate(s)
   ; _predicate/name
   {:_id    ["_predicate" const/$_predicate:name]
    :name   "_predicate/name"
    :doc    "Predicate name."
    :type   "string"
    :unique true}
   ; _predicate/doc
   {:_id  ["_predicate" const/$_predicate:doc]
    :name "_predicate/doc"
    :doc  "Optional docstring for predicate."
    :type "string"}
   ; _predicate/type
   {:_id         ["_predicate" const/$_predicate:type]
    :name        "_predicate/type"
    :doc         "The specific type for this predicate has to be a valueType."
    :type        "tag"
    :restrictTag true}
   ; _predicate/unique
   {:_id  ["_predicate" const/$_predicate:unique]
    :name "_predicate/unique"
    :doc  "If uniqueness for this predicate should be enforced. Unique predicates can be used as an identity."
    :type "boolean"}
   ; _predicate/multi
   {:_id  ["_predicate" const/$_predicate:multi]
    :name "_predicate/multi"
    :doc  "If this predicate supports multiple cardinality, or many values."
    :type "boolean"}
   ; _predicate/index
   {:_id  ["_predicate" const/$_predicate:index]
    :name "_predicate/index"
    :doc  "If this predicate should be indexed."
    :type "boolean"}
   ; _predicate/upsert
   {:_id  ["_predicate" const/$_predicate:upsert]
    :name "_predicate/upsert"
    :doc  "Only valid for unique predicates. When adding a new subject, will upsert existing subject instead of throwing an exception if the value already exists."
    :type "boolean"}
   ; _predicate/component
   {:_id  ["_predicate" const/$_predicate:component]
    :name "_predicate/component"
    :doc  "If the sub-entities for this predicate should always be deleted if this predicate is deleted. Only applies for predicates that refer to another collection."
    :type "boolean"}
   ; _predicate/noHistory
   {:_id  ["_predicate" const/$_predicate:noHistory]
    :name "_predicate/noHistory"
    :doc  "Does not retain any history, making historical queries always use the current value."
    :type "boolean"}
   {:_id  ["_predicate" const/$_predicate:restrictCollection]
    :name "_predicate/restrictCollection"
    :doc  "When an predicate is a reference type (ref), it can be optionally restricted to this collection."
    :type "string"}
   {:_id                ["_predicate" const/$_predicate:spec]
    :name               "_predicate/spec"
    :doc                "Spec performed on this predicate. Specs are run post-transaction, before a new block is committed."
    :type               "ref"
    :restrictCollection "_fn"
    :multi              true}
   {:_id  ["_predicate" const/$_predicate:encrypted]
    :name "_predicate/encrypted"
    :doc  "Boolean flag if this predicate is stored encrypted. Transactions will ignore the _predicate/type and ensure it is a string. Query engines should have the decryption key."
    :type "boolean"}
   {:_id  ["_predicate" const/$_predicate:deprecated]
    :name "_predicate/deprecated"
    :doc  "Boolean flag if this predicate has been deprecated. This is primarily informational, however a warning may be issued with query responses."
    :type "boolean"}
   {:_id  ["_predicate" const/$_predicate:specDoc]
    :name "_predicate/specDoc"
    :doc  "Optional docstring for _predicate/spec."
    :type "string"}
   {:_id                ["_predicate" const/$_predicate:txSpec]
    :name               "_predicate/txSpec"
    :doc                "Spec performed on all of this predicate in a txn. Specs are run post-transaction, before a new block is committed."
    :type               "ref"
    :restrictCollection "_fn"
    :multi              true}
   {:_id  ["_predicate" const/$_predicate:txSpecDoc]
    :name "_predicate/txSpecDoc"
    :doc  "Optional docstring for _predicate/spec."
    :type "string"}
   {:_id  ["_predicate" const/$_predicate:restrictTag]
    :name "_predicate/restrictTag"
    :doc  "If true, a tag, which corresponds to the predicate object must exist before adding predicate-object pair."
    :type "boolean"}
   {:_id  ["_predicate" const/$_predicate:fullText]
    :name "_predicate/fullText"
    :doc  "If true, full text search is enabled on this predicate."
    :type "boolean"}
   {:_id  ["_predicate" const/$_predicate:retractDuplicates]
    :name "_predicate/retractDuplicates"
    :doc  "If false (default), when a transaction creates a new flake that already exists it does not update the existing data. When true, it will always force a retraction/insertion."
    :type "boolean"}



   ;; tag records
   {:_id    ["_predicate" const/$_tag:id]
    :name   "_tag/id"
    :doc    "Namespaced tag id"
    :type   "string"
    :upsert true
    :unique true}
   {:_id  ["_predicate" const/$_tag:doc]
    :name "_tag/doc"
    :doc  "Optional docstring for tag."
    :type "string"}



   ;; _collection predicates
   ; _collection/name
   {:_id    ["_predicate" const/$_collection:name]
    :name   "_collection/name"
    :doc    "Schema collection name"
    :type   "string"
    :unique true}
   {:_id  ["_predicate" const/$_collection:partition]
    :name "_collection/partition"
    :doc  "Partition integer used for new items in this collection, max of 524,287. If not included it inherits from parent, or uses collection's internal counter if no parent."
    :type "int"}
   {:_id  ["_predicate" const/$_collection:doc]
    :name "_collection/doc"
    :doc  "Optional docstring for collection."
    :type "string"}
   ; _collection/version
   {:_id   ["_predicate" const/$_collection:version]
    :name  "_collection/version"
    :doc   "Version number for this collection's schema."
    :type  "string"
    :index true}
   ;; _collection/spec
   {:_id                ["_predicate" const/$_collection:spec]
    :name               "_collection/spec"
    :doc                "Spec for the collection. All entities within this collection must meet this spec. Spec is run post-transaction, but before committing a new block."
    :type               "ref"
    :multi              true
    :restrictCollection "_fn"}

   ;; _collection/specDoc
   {:_id  ["_predicate" const/$_collection:specDoc]
    :name "_collection/specDoc"
    :doc  "Optional docstring for _collection/spec."
    :type "string"}
   ; _collection/shard
   {:_id                ["_predicate" const/$_collection:shard]
    :name               "_collection/shard"
    :doc                "The shard that this collection is assigned to. If none assigned, defaults to 'default' shard."
    :type               "ref"
    :restrictCollection "_shard"}




   ;; _user predicates
   {:_id    ["_predicate" const/$_user:username]
    :name   "_user/username"
    :doc    "Unique account ID (string). Emails are nice for business apps."
    :type   "string"
    :unique true}
   {:_id                ["_predicate" const/$_user:auth]
    :name               "_user/auth"
    :doc                "User's auth records"
    :multi              true
    :unique             true
    :type               "ref"
    :restrictCollection "_auth"}
   {:_id                ["_predicate" const/$_user:roles]
    :name               "_user/roles"
    :doc                "Default roles to use for this user. If roles are specified via an auth record, those will over-ride these roles."
    :type               "ref"
    :multi              true
    :restrictCollection "_role"}
   {:_id  ["_predicate" const/$_user:doc]
    :name "_user/doc"
    :doc  "Optional docstring for user."
    :type "string"}


   ;; _auth predicates
   {:_id    ["_predicate" const/$_auth:id]
    :name   "_auth/id"
    :doc    "Unique auth id. Used to store derived public key (but doesn't have to)."
    :type   "string"
    :unique true}
   {:_id   ["_predicate" const/$_auth:password]
    :name  "_auth/password"
    :doc   "Encrypted password."
    :type  "string"
    :index true}
   {:_id  ["_predicate" const/$_auth:salt]
    :name "_auth/salt"
    :doc  "Salt used for auth record, if the auth type requires it."
    :type "bytes"}
   {:_id                ["_predicate" const/$_auth:roles]
    :name               "_auth/roles"
    :doc                "Reference to roles that this authentication record is governed by."
    :type               "ref"
    :multi              true
    :restrictCollection "_role"}
   {:_id  ["_predicate" const/$_auth:doc]
    :name "_auth/doc"
    :doc  "Optional docstring for auth record."
    :type "string"}
   {:_id                ["_predicate" const/$_auth:type]
    :name               "_auth/type"
    :doc                "Tag to identify underlying auth record type, if necessary."
    :type               "tag"
    :restrictCollection "_auth"
    :restrictTag        true}
   {:_id                ["_predicate" const/$_auth:authority]
    :name               "_auth/authority"
    :doc                "Authorities for this auth record. References another _auth record."
    :type               "ref"
    :multi              true
    :restrictCollection "_auth"}
   {:_id   ["_predicate" const/$_auth:fuel]
    :name  "_auth/fuel"
    :doc   "Fuel this auth record has."
    :type  "long"
    :index true}


   ;; _role predicates
   {:_id    ["_predicate" const/$_role:id]
    :name   "_role/id"
    :doc    "Unique role id. A role contains a collection of rule permissions. This role id can be used to easily get a set of permission for a role like 'customer', 'employee', etc."
    :type   "string"
    :unique true}
   {:_id  ["_predicate" const/$_role:doc]
    :name "_role/doc"
    :doc  "Optional docstring for role."
    :type "string"}
   {:_id                ["_predicate" const/$_role:rules]
    :name               "_role/rules"
    :doc                "Reference to rules this role contains. Multi-cardinality. Rules define actual permissions."
    :type               "ref"
    :multi              true
    :restrictCollection "_rule"}
   {:_id                ["_predicate" const/$_role:ctx]
    :name               "_role/ctx"
    :doc                "Reference context definitions and SmartFunctions for this role."
    :type               "ref"
    :multi              true
    :restrictCollection "_ctx"}


   ;; _rule predicates
   {:_id    ["_predicate" const/$_rule:id]
    :name   "_rule/id"
    :doc    "Optional rule unique id"
    :type   "string"
    :unique true}
   {:_id  ["_predicate" const/$_rule:doc]
    :name "_rule/doc"
    :doc  "Optional docstring for rule."
    :type "string"}
   {:_id   ["_predicate" const/$_rule:collection]
    :name  "_rule/collection"
    :doc   "Stream name/glob that should match."
    :type  "string"
    :index true}
   {:_id   ["_predicate" const/$_rule:predicates]
    :name  "_rule/predicates"
    :doc   "Specific predicate this rule applies to, or wildcard '*' predicate which will be run only if no specific predicate rules match."
    :type  "string"
    :index true
    :multi true}
   {:_id                ["_predicate" const/$_rule:fns]
    :name               "_rule/fns"
    :doc                "Ref to functions, which resolve to true or false."
    :type               "ref"
    :multi              true
    :restrictCollection "_fn"}

   {:_id         ["_predicate" const/$_rule:ops]
    :name        "_rule/ops"
    :doc         "Operations (using tags) that this rule applies to."
    :multi       true
    :type        "tag"
    :restrictTag true}
   {:_id   ["_predicate" const/$_rule:collectionDefault]
    :name  "_rule/collectionDefault"
    :doc   "Default rule applies to collection only if no other more specific rule matches."
    :type  "boolean"
    :index true}
   {:_id  ["_predicate" const/$_rule:errorMessage]
    :name "_rule/errorMessage"
    :doc  "The error message that should be displayed if this rule makes a transaction fail."
    :type "string"}


   ;; _fn predicates
   {:_id    ["_predicate" const/$_fn:name]
    :name   "_fn/name"
    :doc    "Function name"
    :type   "string"
    :unique true}
   {:_id  ["_predicate" const/$_fn:params]
    :name "_fn/params"
    :doc  "List of parameters this function supports."
    :type "string"}
   {:_id  ["_predicate" const/$_fn:code]
    :name "_fn/code"
    :doc  "Actual database function code."
    :type "string"}
   {:_id  ["_predicate" const/$_fn:doc]
    :name "_fn/doc"
    :doc  "Doc string describing this function."
    :type "string"}
   {:_id  ["_predicate" const/$_fn:spec]
    :name "_fn/spec"
    :doc  "Optional spec for parameters. Spec should be structured as a map, parameter names are keys and the respective spec is the value."
    :type "json"}
   {:_id  ["_predicate" const/$_fn:language]
    :name "_fn/language"
    :doc  "Programming language used."
    :type "tag"}

   ;; _tx predicates
   {:_id    ["_predicate" const/$_tx:id]
    :name   "_tx/id"
    :doc    "Unique transaction ID."
    :type   "string"
    :unique true}
   {:_id                ["_predicate" const/$_tx:auth]
    :name               "_tx/auth"
    :doc                "Reference to the auth id for this transaction."
    :type               "ref"
    :restrictCollection "_auth"}
   {:_id                ["_predicate" const/$_tx:authority]
    :name               "_tx/authority"
    :doc                "If this transaction utilized an authority, reference to it."
    :type               "ref"
    :restrictCollection "_auth"}
   {:_id   ["_predicate" const/$_tx:nonce]
    :name  "_tx/nonce"
    :doc   "A nonce that helps ensure identical transactions have unique txids, and also can be used for logic within smart functions. Note this nonce does not enforce uniqueness, use _tx/altId if uniqueness must be enforced."
    :type  "long"
    :index true}
   {:_id    ["_predicate" const/$_tx:altId]
    :name   "_tx/altId"
    :doc    "Alternative Unique ID for the transaction that the user can supply. Transaction will throw if not unique."
    :type   "string"
    :unique true}
   {:_id  ["_predicate" const/$_tx:doc]
    :name "_tx/doc"
    :doc  "Optional docstring for the transaction."
    :type "string"}
   {:_id  ["_predicate" const/$_tx:tx]
    :name "_tx/tx"
    :doc  "Original JSON transaction command."
    :type "string"}
   {:_id  ["_predicate" const/$_tx:sig]
    :name "_tx/sig"
    :doc  "Signature of original JSON transaction command."
    :type "string"}
   {:_id  ["_predicate" const/$_tx:signed]
    :name "_tx/signed"
    :doc  "String that _tx/sig is a signature of if it isn't _tx/tx"
    :type "string"}
   {:_id  ["_predicate" const/$_tx:tempids]
    :name "_tx/tempids"
    :doc  "Tempid JSON map for this transaction."
    :type "string"}
   {:_id  ["_predicate" const/$_tx:error]
    :name "_tx/error"
    :doc  "Error type and message, if an error happened for this transaction."
    :type "string"}
   {:_id  ["_predicate" const/$_tx:hash]
    :name "_tx/hash"
    :doc  "Error type and message, if an error happened for this transaction."
    :type "string"}

   ;; _setting predicates
   {:_id                ["_predicate" const/$_setting:anonymous]
    :name               "_setting/anonymous"
    :doc                "Reference to auth identity to use for anonymous requests to this db."
    :type               "ref"
    :restrictCollection "_auth"}
   {:_id                ["_predicate" const/$_setting:ledgers]
    :name               "_setting/ledgers"
    :doc                "Reference to auth identities that are allowed to act as ledgers for this database."
    :multi              true
    :type               "ref"
    :restrictCollection "_auth"}
   {:_id         ["_predicate" const/$_setting:consensus]
    :name        "_setting/consensus"
    :doc         "Consensus type for this db."
    :type        "tag"
    :restrictTag true}
   {:_id  ["_predicate" const/$_setting:doc]
    :name "_setting/doc"
    :doc  "Optional docstring for the db."
    :type "string"}
   {:_id  ["_predicate" const/$_setting:passwords]
    :name "_setting/passwords"
    :doc  "Whether password-based authentication is enabled on this db."
    :type "boolean"}
   {:_id  ["_predicate" const/$_setting:txMax]
    :name "_setting/txMax"
    :doc  "Maximum transaction size in bytes."
    :type "long"}
   {:_id    ["_predicate" const/$_setting:id]
    :name   "_setting/id"
    :doc    "Unique setting id."
    :type   "string"
    :unique true}
   {:_id         ["_predicate" const/$_setting:language]
    :name        "_setting/language"
    :doc         "Default database language. Used for full-text search. See docs for valid options."
    :type        "tag"
    :restrictTag true}

   ; _shard
   {:_id    ["_predicate" const/$_shard:name]
    :name   "_shard/name"
    :doc    "Name of this shard"
    :type   "string"
    :unique true}
   {:_id                ["_predicate" const/$_shard:miners]
    :name               "_shard/miners"
    :doc                "Miners (auth records) assigned to this shard"
    :type               "ref"
    :restrictCollection "_auth"
    :multi              true}
   {:_id  ["_predicate" const/$_shard:mutable]
    :name "_shard/mutable"
    :doc  "Whether this shard is mutable. If not specified, defaults to 'false', meaning the data is immutable."
    :type "boolean"}

   ; _ctx
   {:_id    ["_predicate" const/$_ctx:name]
    :name   "_ctx/name"
    :doc    "Unique name for context setting"
    :type   "string"
    :unique true}
   {:_id  ["_predicate" const/$_ctx:key]
    :name "_ctx/key"
    :doc  "Context map's key value to assign value result to."
    :type "string"}
   {:_id                ["_predicate" const/$_ctx:fn]
    :name               "_ctx/fn"
    :doc                "SmartFunction that will be executed to populate key's value."
    :type               "ref"
    :restrictCollection "_fn"}
   {:_id  ["_predicate" const/$_ctx:doc]
    :name "_ctx/doc"
    :doc  "Optional docstring for context information."
    :type "string"}
   ])<|MERGE_RESOLUTION|>--- conflicted
+++ resolved
@@ -272,14 +272,9 @@
   "Bootstraps a new db from a signed new-db message."
   [{:keys [conn group]} {:keys [cmd sig] :as command}]
   (go-try
-<<<<<<< HEAD
-    (let [txid          (crypto/sha3-256 cmd)
-          new-db-name   (-> cmd json/parse :db)
-=======
     (log/debug "Bootstrapping new ledger:" command)
     (let [txid          (crypto/sha3-256 cmd)
           {new-db-name :db owners :owners} (json/parse cmd)
->>>>>>> c4f2de93
           [network dbid] (if (sequential? new-db-name)
                            new-db-name
                            (str/split new-db-name #"/"))
@@ -289,16 +284,11 @@
                           (throw (ex-info (str "Ledger " network "/$" dbid " already exists! Create unsuccessful.")
                                           {:status 500
                                            :error  :db/unexpected-error})))
-<<<<<<< HEAD
-          master-authid (crypto/account-id-from-message cmd sig)
-          block         (bootstrap-memory-db conn [network dbid] {:master-auth-id master-authid :txid txid :cmd cmd :sig sig})
-=======
           owners'       (or owners #{(crypto/account-id-from-message cmd sig)})
           _             (log/debug "New ledger owner(s):" owners')
           block         (bootstrap-memory-db conn [network dbid]
                                              {:owners owners' :txid txid :cmd cmd
                                               :sig    sig})
->>>>>>> c4f2de93
           new-db        (:db block)
           block-data    (dissoc block :db)
           _             (<? (storage/write-block conn network dbid block-data))
