--- conflicted
+++ resolved
@@ -796,7 +796,6 @@
                         response-type    (if (str/includes? accept-encodings "application/json")
                                            :json
                                            :avro)
-<<<<<<< HEAD
 
                         {:keys [network ledger type key]} params
                         ledger-name      (keyword network ledger)
@@ -806,22 +805,11 @@
                                                (str "Incomplete request. At least a network, ledger, and type are required. Provided network: "
                                                     network " ledger,: " ledger " type: " type " key: " key)
                                                {:status 400 :error :db/invalid-request})))
-=======
-                        _                (when (and (not open-api?) (= :avro response-type))
-                                           (throw (ex-info (str "If using a closed api, a storage request must be returned as json.")
-                                                           {:status 401
-                                                            :error  :db/invalid-transaction})))
-                        {network :network ledger-id :ledger type :type key :key} params
-                        ledger        (keyword network ledger-id)
-                        _                (when-not (and network ledger-id type)
-                                           (throw (ex-info (str "Incomplete request. At least a network, db and type are required. Provided network: " network " ledger: " ledger-id " type: " type " key: " key)
-                                                           {:status 400 :error :db/invalid-request})))
->>>>>>> f90e4101
                         auth-id          (cond
                                            signature
                                            (let [{:keys [auth authority]} (http-signatures/verify-request*
                                                                             {:headers headers} :get
-                                                                            (str "/fdb/storage/" network "/" ledger-id
+                                                                            (str "/fdb/storage/" network "/" ledger
                                                                                  (when type (str "/" type))
                                                                                  (when key (str "/" key))))
                                                  db (<? (fdb/db (:conn system) ledger-name))]
@@ -838,9 +826,10 @@
                                                             (throw (ex-info (str "Auth id for request does not exist in the database: " jwt-auth)
                                                                             {:status 403 :error :db/invalid-auth})))]
                                              jwt-auth))
+
                         ;; TODO: use storage-core/format-block-key once it's available
-                        formatted-key    (cond-> (str network "_" ledger-id "_" type)
-                                           key (str "_" key))
+                        formatted-key    (cond-> (str network "_" ledger "_" type)
+                                                 key (str "_" key))
 
                         avro-data        (<? (storage-read-fn formatted-key))
 
