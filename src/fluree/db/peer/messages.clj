(ns fluree.db.peer.messages
  (:require [alphabase.core :as ab-core]
            [fluree.db.util.log :as log]
            [clojure.core.async :as async]
            [clojure.string :as str]
            [fluree.db.util.json :as json]
            [fluree.crypto :as crypto]
            [fluree.db.auth :as auth]
            [fluree.db.session :as session]
            [fluree.db.api :as fdb]
            [fluree.db.util.core :as util]
            [fluree.db.event-bus :as event-bus]
            [fluree.db.ledger.delete :as ledger-delete]
            [fluree.db.ledger.txgroup.txgroup-proto :as txproto]
            [fluree.db.peer.password-auth :as pw-auth]
            [fluree.db.token-auth :as token-auth]
            [fluree.db.ledger.consensus.raft :as raft]
            [fluree.db.dbproto :as dbproto]))

(set! *warn-on-reflection* true)

(defn- throw-invalid-command
  [message]
  (throw (ex-info message {:status 400 :error :db/invalid-command})))

(defn- process-command
  "Does sanity checks for a new command and if valid, propagates it.
  Returns command-id/txid upon successful persistence to network, else
  throws."
<<<<<<< HEAD
  [{:keys [conn] :as system}  {:keys [cmd sig signed] :as signed-cmd}]
=======
  [{:keys [conn] :as system} {:keys [cmd sig] :as signed-cmd}]
>>>>>>> 7945c627
  (when-not (and (string? cmd) (string? sig))
    (throw-invalid-command (str "Command map requires keys of 'cmd' and 'sig', with a json string command map and signature of the command map respectively. Provided: "
                                (pr-str signed-cmd))))
  (when (> (count cmd) 10000000)
    (throw-invalid-command (format "Command is %s bytes and exceeds the configured max size." (count cmd))))
  (let [id       (crypto/sha3-256 cmd)
        cmd-data (try (json/parse cmd)
                      (catch Exception _
                        (throw-invalid-command "Invalid command serialization, could not decode JSON.")))
        cmd-type (keyword (:type cmd-data))
        _        (when-not cmd-type (throw-invalid-command "No 'type' key in command, cannot process."))
        ;; verify signature before passing along
        auth-id  (try
                   (crypto/account-id-from-message (or signed cmd) sig)
                   (catch Exception _ (throw-invalid-command "Invalid signature on command.")))]
    (log/trace "Processing signed command:" (pr-str signed-cmd))
    (case cmd-type
<<<<<<< HEAD
      :tx (let [{:keys [db tx deps expire nonce]} cmd-data
                _ (log/trace "tx command:" cmd-data)
                _ (when-not db (throw-invalid-command "No db specified for transaction."))
                [network dbid] (session/resolve-ledger conn db)]
=======
      :tx (let [{:keys [ledger tx deps expire nonce]} cmd-data
                _ (when-not ledger (throw-invalid-command "No ledger specified for transaction."))
                [network dbid] (session/resolve-ledger conn ledger)]
>>>>>>> 7945c627

            (when-not tx
              (throw-invalid-command "No tx specified for transaction."))
            (when (and deps (or (not (sequential? deps)) (not (every? string? deps))))
              (throw-invalid-command (format "Transaction 'deps', when provided, must be a sequence of txid(s). Provided: %s" deps)))
            (when (and expire (or (not (pos-int? expire)) (< expire (System/currentTimeMillis))))
              (throw-invalid-command (format "Transaction 'expire', when provided, must be epoch millis and be later than now. expire: %s current time: %s" expire (System/currentTimeMillis))))
            (when-not (txproto/ledger-exists? (:group system) network dbid)
              (throw-invalid-command (str "Ledger does not exist: " ledger)))
            (when (and nonce (not (int? nonce)))
              (throw-invalid-command (format "Nonce, if provided, must be an integer. Provided: %s" nonce)))
            (async/<!! (txproto/queue-command-async (:group system) network dbid id signed-cmd))
            id)

      :signed-qry
      (let [{:keys [db qry expire nonce meta]} cmd-data
            _      (when-not db (throw-invalid-command "No db specified for signed query."))
            _      (when-not qry (throw-invalid-command "No qry specified for signed query."))
            _      (when (and expire (or (not (pos-int? expire)) (< expire (System/currentTimeMillis))))
                     (throw-invalid-command (format "Signed query 'expire', when provided, must be epoch millis and be later than now. expire: %s current time: %s" expire (System/currentTimeMillis))))
            _      (when (and nonce (not (int? nonce)))
                     (throw-invalid-command (format "Nonce, if provided, must be an integer. Provided: %s" nonce)))
            [network dbid] (session/resolve-ledger conn db)
            _      (when-not (txproto/ledger-exists? (:group system) network dbid)
                     (throw-invalid-command (str "The database does not exist within this ledger group: " db)))
            action (keyword (:action cmd-data))
            meta   (if (nil? meta) false meta)
            db*    (if (= action :block)
                     nil
                     (fdb/db conn db {:auth (when auth-id ["_auth/id" auth-id])}))]

        ; 1) execute the query or 2) queue the execution of the signed query?
        (case action
          :query
          (let [result (async/<!! (fdb/query-async db* (assoc-in qry [:opts :meta] meta)))
                _      (when (instance? clojure.lang.ExceptionInfo result)
                         (throw result))]
            result)

          :multi-query
          (let [result (async/<!! (fdb/multi-query-async db* (assoc-in qry [:opts :meta] meta)))
                _      (when (instance? clojure.lang.ExceptionInfo result)
                         (throw result))]
            result)

          :block
          (let [query  (update qry :opts merge {:meta meta, :auth auth-id})
                result (async/<!! (fdb/block-query-async conn db query))
                _      (when (instance? clojure.lang.ExceptionInfo result)
                         (throw result))]
            result)

          :history
          (let [query  (update qry :opts merge {:meta meta})
                result (async/<!! (fdb/history-query-async db* query))
                _      (when (instance? clojure.lang.ExceptionInfo result)
                         (throw result))]
            result)

          ;; else
          (throw (ex-info (str "Invalid action:" action " for a signed query")
                          {:status 400
                           :error  :db/invalid-action}))))

<<<<<<< HEAD
      :new-db (let [{:keys [db snapshot auth expire nonce owners]} cmd-data
                    [network ledger-id] (if (sequential? db) db (str/split db #"/"))]
                (when (and auth auth-id (not= auth auth-id))
                  (throw-invalid-command (str "New-db command was signed by auth: " auth-id " but the command specifies auth: " auth ". They must be the same if auth is provided.")))
                (when-not (re-matches #"^[a-z0-9-]+$" network)
                  (throw-invalid-command (str "Invalid network name: " network)))
                (when-not (re-matches #"^[a-z0-9-]+$" ledger-id)
                  (throw-invalid-command (str "Invalid ledger name: " ledger-id)))
                (when (and expire (or (not (pos-int? expire)) (< expire (System/currentTimeMillis))))
                  (throw-invalid-command (format "Transaction 'expire', when provided, must be epoch millis and be later than now. expire: %s current time: %s" expire (System/currentTimeMillis))))
                (when (and nonce (not (int? nonce)))
                  (throw-invalid-command (format "Nonce, if provided, must be an integer. Provided: %s" nonce)))
                (when ((set (txproto/all-ledger-list (:group system))) [network ledger-id])
                  (throw-invalid-command (format "Cannot create a new ledger, it already exists or existed: %s" db)))
                (when snapshot
                  (let [storage-exists? (-> system :conn :storage-exists)
                        exists?         (storage-exists? (str snapshot))]
                    (when-not exists?
                      (throw-invalid-command
                        (format "Cannot create a new db, snapshot file, %s, does not exist in storage, %s"
                                snapshot (case (-> system :conn :storage-type)
                                           :s3 (-> system :conn :meta :s3-storage)
                                           :file (-> system :conn :meta :file-storage-path)
                                           (-> system :conn :storage-type)))))))

                ;; TODO - do more validation, reconcile with "unsigned-cmd" validation before this

                (async/<!! (txproto/new-ledger-async (:group system) network ledger-id id signed-cmd owners))

                id)
      :delete-db (let [{:keys [db]} cmd-data
                       [network dbid] (if (sequential? db) db (str/split db #"/"))
                       old-session    (session/session conn db)
                       db*            (async/<!! (session/current-db old-session))
                       _ (when-not (or (-> system :group :open-api)
                                       (async/<!! (auth/root-role? db* ["_auth/id" auth-id])))
                           (throw (ex-info (str "To delete a ledger, must be using an open API or an auth record with a root role.")
                                           {:status 401 :error :db/invalid-auth})))]
                   (async/<!! (ledger-delete/process conn network dbid))
                   (session/close old-session))
      :default-key (let [{:keys [expire nonce network dbid private-key]} cmd-data
=======
      :new-ledger (let [{:keys [ledger snapshot auth expire nonce]} cmd-data
                        [network dbid] (if (sequential? ledger) ledger (str/split ledger #"/"))]
                    (when (and auth auth-id (not= auth auth-id))
                      (throw-invalid-command (str "New-ledger command was signed by auth: " auth-id " but the command specifies auth: " auth ". They must be the same if auth is provided.")))
                    (when-not (re-matches #"^[a-z0-9-]+$" network)
                      (throw-invalid-command (str "Invalid network name: " network)))
                    (when-not (re-matches #"^[a-z0-9-]+$" dbid)
                      (throw-invalid-command (str "Invalid ledger name: " dbid)))
                    (when (and expire (or (not (pos-int? expire)) (< expire (System/currentTimeMillis))))
                      (throw-invalid-command (format "Transaction 'expire', when provided, must be epoch millis and be later than now. expire: %s current time: %s" expire (System/currentTimeMillis))))
                    (when (and nonce (not (int? nonce)))
                      (throw-invalid-command (format "Nonce, if provided, must be an integer. Provided: %s" nonce)))
                    (when ((set (txproto/all-ledger-list (:group system))) [network dbid])
                      (throw-invalid-command (format "Cannot create a new ledger, it already exists or existed: %s" ledger)))
                    (when snapshot
                      (let [storage-exists? (-> system :conn :storage-exists)
                            exists?         (storage-exists? (str snapshot))]
                        (when-not exists?
                          (throw-invalid-command
                            (format "Cannot create a new ledger, snapshot file, %s, does not exist in storage, %s"
                                    snapshot (case (-> system :conn :storage-type)
                                               :s3 (-> system :conn :meta :s3-storage)
                                               :file (-> system :conn :meta :file-storage-path)
                                               (-> system :conn :storage-type)))))))

                    ;; TODO - do more validation, reconcile with "unsigned-cmd" validation before this

                    (async/<!! (txproto/new-ledger-async (:group system) network dbid id signed-cmd))

                    id)
      :delete-ledger (let [{:keys [ledger]} cmd-data
                           [network dbid] (if (sequential? ledger) ledger (str/split ledger #"/"))
                           old-session (session/session conn ledger)
                           db          (async/<!! (session/current-db old-session))
                           _           (when-not (or (-> system :group :open-api)
                                                     (async/<!! (auth/root-role? db ["_auth/id" auth-id])))
                                         (throw (ex-info (str "To delete a ledger, must be using an open API or an auth record with a root role.")
                                                         {:status 401 :error :db/invalid-auth})))]
                       (async/<!! (ledger-delete/process conn network dbid))
                       (session/close old-session))
      :default-key (let [{:keys [expire nonce network dbid ledger-id private-key]} cmd-data
                         ledger-id (or ledger-id
                                       (when dbid
                                         (log/warn "'dbid' param is deprecated. Please use 'ledger-id' instead.")
                                         dbid))
>>>>>>> 7945c627
                         default-auth-id (some-> (txproto/get-shared-private-key (:group system))
                                                 (crypto/account-id-from-private))
                         network-auth-id (some->> network
                                                  (txproto/get-shared-private-key (:group system))
                                                  (crypto/account-id-from-private))]
                     ;; signed auth-id must be either the network or txgroup default key to succeed
                     (when-not (or (= auth-id default-auth-id)
                                   (= auth-id network-auth-id))
                       (throw-invalid-command (str "Command signed with unknown auth id: " auth-id)))
                     (when (not (string? private-key))
                       (throw-invalid-command "A string private-key must be provided."))
                     (when (and expire (or (not (pos-int? expire)) (< expire (System/currentTimeMillis))))
                       (throw-invalid-command (format "Transaction 'expire', when provided, must be epoch millis and be later than now. expire: %s current time: %s" expire (System/currentTimeMillis))))
                     (when (and nonce (not (int? nonce)))
                       (throw-invalid-command (format "Nonce, if provided, must be an integer. Provided: %s" nonce)))
                     (when (and ledger-id (not (string? ledger-id)))
                       (throw-invalid-command (str "Ledger-id must be a string if provided. Provided: " (pr-str ledger-id))))
                     (when (and network (not (string? network)))
                       (throw-invalid-command (str "Network must be a string if provided. Provided: " (pr-str network))))
                     (cond
                       (and network ledger-id)
                       (txproto/set-shared-private-key (:group system) network ledger-id private-key)

                       network
                       (txproto/set-shared-private-key (:group system) network private-key)

                       :else
                       (txproto/set-shared-private-key (:group system) private-key))))))


(def subscription-auth (atom {}))

(defn ledger-info
  "Returns basic ledger information for incoming requests."
  [system network dbid]
  (if (and network dbid)
    (do
      (log/debug "Get ledger-info request for" (str network "/" dbid))
      (-> (txproto/ledger-info (:group system) network dbid)
          (select-keys [:indexes :block :index :status])))
    {}))

(defn ledger-stats
  "Returns more detailed statistics about ledger than base ledger-info"
  [system ledger success! error!]
  (async/go
    (log/debug "Got ledger-stats req for" ledger)
    (let [[network dbid] (session/resolve-ledger (:conn system) ledger)]
      (log/debug "ledger-stats resolved ledger" ledger)
      (if-not (and network dbid)
        (error! (ex-info (str "Invalid ledger: " ledger)
                         {:status 400 :error :db/invalid-ledger}))
        (let [ledger-info (ledger-info system network dbid)
<<<<<<< HEAD
              _           (log/debug "Ledger info for" ledger "-" ledger-info)
              db-stat     (when (and (seq ledger-info) ; skip stats if db is still initializing
=======
              db-stat     (when (and (seq ledger-info) ;; skip stats if db is still initializing
>>>>>>> 7945c627
                                     (not= :initialize (:status ledger-info)))
                            (let [session-db (async/<! (session/db (:conn system) ledger {}))]
                              (if (util/exception? session-db)
                                session-db
                                (get session-db :stats))))]
          (if (util/exception? db-stat)
            (error! db-stat)
            (success! (merge ledger-info db-stat))))))))

(defn message-handler
  "Response messages are [operation subject data opts]"
  ([system producer-chan msg]
   (message-handler system producer-chan (str (util/random-uuid)) msg))
  ([system producer-chan ws-id msg]
   (let [[operation req-id arg] msg
<<<<<<< HEAD
         success! (fn [resp] (async/put! producer-chan [:response req-id resp nil]))
         error!   (fn [e]
                    (let [exdata     (ex-data e)
                          status     (or (:status exdata) 500)
                          error      (or (:error exdata) :db/unexpected-error)
                          error-resp {:message (ex-message e)
                                      :status  status
                                      :error   error}]
                      ;; log any unexpected errors locally
                      (when (>= status 500)
                        (log/error e "Unexpected error processing message:" msg))
                      (async/put! producer-chan [:response req-id nil error-resp])))]
     (log/trace "Incoming message:" msg)
=======
         operation (if (str/includes? operation "db")
                     (let [new-op (-> operation name (str/replace "db" "ledger"))]
                       (log/warn (str "'" operation "' is deprecated. Please use '" new-op "' instead."))
                       new-op)
                     operation)
         success!  (fn [resp] (async/put! producer-chan [:response req-id resp nil]))
         error!    (fn [e]
                     (let [exdata     (ex-data e)
                           status     (or (:status exdata) 500)
                           error      (or (:error exdata) :db/unexpected-error)
                           error-resp {:message (ex-message e)
                                       :status  status
                                       :error   error}]
                       ;; log any unexpected errors locally
                       (when (>= status 500)
                         (log/error e (str "Unexpected error processing message: " (pr-str msg))))
                       (async/put! producer-chan [:response req-id nil error-resp])))]
     (log/trace "Incoming message: " (pr-str msg))
>>>>>>> 7945c627
     (try
       (case (keyword operation)
         :close (do ;; close will trigger the on-closed callback and clean up all session info.
                  ;; send a confirmation message first
                  (success! true)
                  ;(s/put! ws (json/write [(assoc header :status 200) true]))
                  (async/close! producer-chan))
         :ping (async/put! producer-chan [:pong req-id true nil])

         :settings (let [open-api? (-> system :group :open-api)
                         has-auth? (-> (get-in @subscription-auth [ws-id])
                                       (as-> wsm (reduce-kv (fn [res _ val] (if (map? val) (into res (vals val)) res)) [] wsm))
                                       seq)]
                     (cond-> {:open-api?         open-api?
                              :password-enabled? (-> system :conn pw-auth/password-enabled?)}
                             (or open-api? has-auth?) (assoc :jwt-secret (-> system :conn :meta :password-auth :secret
                                                                             (ab-core/byte-array-to-base :hex)))
                             true success!))

         :cmd (success! (process-command system arg))

         :subscribe (let [pw-enabled? (pw-auth/password-enabled? (:conn system))
                          open-api?   (-> system :group :open-api)
                          transactor? (-> system :conn :transactor?)
                          _           (when (and (sequential? arg) (not (or pw-enabled? (not open-api?))))
                                        (throw (ex-info (str "Supplying an auth/jwt is not allowed.")
                                                        {:status 400 :error :db/invalid-db})))
                          [ledger auth-or-jwt] (cond
                                                 (sequential? (first arg)) ;; [ [network, dbid], auth ]
                                                 arg

                                                 :else ;; network/dbid or [network, dbid]
                                                 [arg])

                          auth        (cond
                                        (and (nil? auth-or-jwt)
                                             (or open-api? transactor?)) ;; open, give root access
                                        0

                                        (and (int? auth-or-jwt) open-api?) ;; open, allow them to select any auth
                                        auth-or-jwt

                                        (and (string? auth-or-jwt) pw-enabled?) ;; jwt, figure out auth
                                        (-> (pw-auth/fluree-auth-map (:conn system) auth-or-jwt)
                                            :id)

                                        (or (string? auth-or-jwt) (sequential? auth-or-jwt)) ;; ["_auth/id", "TfG81..."]  or "TfG81..."
                                        (let [auth-id (if (string? auth-or-jwt)
                                                        ["_auth/id" auth-or-jwt]
                                                        auth-or-jwt)
                                              root-db (async/<!! (fdb/db (:conn system) ledger))]
                                          (async/<!! (dbproto/-subid root-db auth-id))))
                          _           (when-not (or auth open-api?)
                                        (throw (ex-info "To access the server, either open-api must be true or a valid auth must be provided."
                                                        {:status 401
                                                         :error  :db/invalid-request})))

                          dbv         (session/resolve-ledger (:conn system) ledger)
                          [network dbid] dbv
                          _           (when-not (txproto/ledger-exists? (:group system) network dbid)
                                        (throw (ex-info (str "Ledger " ledger " does not exist on this server.")
                                                        {:status 400 :error :db/invalid-db})))
                          _           (swap! subscription-auth assoc-in [ws-id network dbid] auth)]
                      (event-bus/subscribe-db dbv producer-chan)
                      (success! true))

         :unsubscribe (let [ledger (if (sequential? (first arg))
                                     ;; Expect [ [network, dbid], auth ] or [network, dbid] or network/dbid
                                     (first arg)
                                     arg)
                            dbv    (session/resolve-ledger (:conn system) ledger)
                            [network dbid] dbv
                            _      (when-not (txproto/ledger-exists? (:group system) network dbid)
                                     (throw (ex-info (str "Ledger " dbv " does not exist.")
                                                     {:status 400 :error :db/invalid-db})))
                            _      (swap! subscription-auth update-in [ws-id network] dbid)]
                        (event-bus/unsubscribe-db dbv producer-chan)
                        (success! true))

         :nw-subscribe (if (-> system :group :open-api)
                         (raft/monitor-raft (-> system :group) (fn [x] (let [{:keys [time event]} x
                                                                             [op data] event
                                                                             elapsed-t (some-> (:request data) :instant (#(- (System/currentTimeMillis) %)))]
                                                                         (when
                                                                           (or (not (#{:append-entries
                                                                                       :append-entries-response} op))
                                                                               (> (count (-> x :event second :entries)) 0))
                                                                           (async/put! producer-chan
                                                                                       [:nw-log req-id {:op      op
                                                                                                        :time    time
                                                                                                        :data    (str data)
                                                                                                        :elapsed elapsed-t}])))))

                         (throw-invalid-command (str "Can only subscribe to network if using an open API.")))

         :nw-unsubscribe (raft/monitor-raft-stop (-> system :group))

         :unsigned-cmd (let [cmd-data    arg
                             {:keys [type ledger db jwt]} cmd-data
                             ledger      (or ledger
                                             (when db
                                               (log/warn "'db' param is deprecated in commands. Please use 'ledger' instead.")
                                               db))
                             cmd-type    (if (str/includes? type "db")
                                           (let [new-cmd-type (-> type name (str/replace "db" "ledger") keyword)]
                                             (log/warn
                                               (str "'" type "' command is deprecated. Please use '" new-cmd-type "' instead."))
                                             new-cmd-type)
                                           type)
                             _           (when-not (#{:tx :new-ledger :default-key :delete-ledger} cmd-type)
                                           (throw-invalid-command (str "Invalid command type (:type) provided in unsigned command: " (:type cmd-data))))
                             [network dbid] (cond
                                              (= :new-ledger cmd-type)
                                              (cond
                                                (string? ledger) (str/split ledger #"/")
                                                (sequential? ledger) ledger
                                                :else (throw (ex-info (str "Invalid ledger provided for new-ledger: " (pr-str ledger))
                                                                      {:status 400 :error :db/invalid-command})))

                                              (= :delete-ledger cmd-type)
                                              (session/resolve-ledger (:conn system) ledger)

                                              (= :tx cmd-type)
                                              (session/resolve-ledger (:conn system) ledger)

                                              (= :default-key cmd-type)
                                              (let [{:keys [network dbid]} cmd-data]
                                                [network dbid]))
                             private-key (if (nil? jwt)
                                           (let [pk (txproto/get-shared-private-key
                                                      (:group system) network dbid)]
                                             (if pk
                                               (log/debug "Signing unsigned cmd with default private key")
                                               (log/error "No private key found to sign unsigned cmd"))
                                             pk)
                                           (let [jwt-options (-> system :conn :meta :password-auth)
                                                 {:keys [secret]} jwt-options
                                                 _           (token-auth/verify-jwt secret jwt)]
                                             (async/<!! (pw-auth/fluree-decode-jwt (:conn system) jwt))))
                             {:keys [expire nonce] :or {nonce (System/currentTimeMillis)}} cmd-data
                             expire      (or expire (+ 60000 nonce))
                             cmd-data*   (assoc cmd-data :expire expire :nonce nonce)]
                         (when (< expire (System/currentTimeMillis))
                           (throw-invalid-command (format "Command expired. Expiration: %s. Current time: %s."
                                                          expire (System/currentTimeMillis))))
<<<<<<< HEAD
                         (when (and (= :new-db cmd-type)
=======
                         (when (and (= :new-ledger cmd-type)
>>>>>>> 7945c627
                                    (txproto/ledger-exists? (:group system) network dbid))
                           (throw-invalid-command (str "The ledger already exists or existed: " ledger)))
                         (when (and (= :tx cmd-type)
                                    (not (txproto/ledger-exists? (:group system) network dbid)))
                           (throw-invalid-command (str "Ledger does not exist: " ledger)))
                         (when-not private-key
                           (throw-invalid-command (str "The ledger group is not configured with a default private "
                                                       "key for use with ledger: " ledger ". Unable to process an unsigned "
                                                       "transaction.")))
                         (let [cmd        (-> cmd-data*
                                              (util/without-nils)
                                              (json/stringify))
                               sig        (crypto/sign-message cmd private-key)
                               id         (crypto/sha3-256 cmd)
                               signed-cmd {:cmd    cmd
                                           :sig    sig
                                           :id     id
                                           :ledger ledger}]
                           (success! (process-command system signed-cmd))))

         :ledger-info (let [[network dbid] (session/resolve-ledger (:conn system) arg)]
                        (success! (ledger-info system network dbid)))

<<<<<<< HEAD
         :ledger-stats (future ; as thread/future - otherwise if this needs to load new db will have new requests and will permanently block
=======
         :ledger-stats (future ;; as thread/future - otherwise if this needs to load new db will have new requests and will permanently block
>>>>>>> 7945c627
                         (ledger-stats system arg success! error!))

         :ledger-list (let [response (txproto/ledger-list (:group system))]
                        (success! response))

         ;; TODO - unsigned-cmd should cover a 'tx', remove below
         :tx (let [tx-map      arg
                   {:keys [ledger db tx]} tx-map
                   ledger      (or ledger
                                   (when db
                                     (log/warn "'db' param in a transaction is deprecated. Please use 'ledger' instead.")
                                     db))
                   [network dbid] (session/resolve-ledger (:conn system) ledger)
                   _           (when-not (txproto/ledger-exists? (:group system) network dbid)
                                 (throw-invalid-command (str "Ledger does not exist: " ledger)))
                   private-key (txproto/get-shared-private-key (:group system) network dbid)
                   _           (when-not private-key
                                 (throw-invalid-command (str "The ledger group is not configured with a default private "
                                                             "key for use with ledger: " ledger ". Unable to process an unsigned "
                                                             "transaction.")))
                   cmd         (fdb/tx->command ledger tx private-key tx-map)]
               (success! (process-command system cmd)))

         :pw-login (let [{:keys [ledger password user auth]} arg]
                     (when-not (pw-auth/password-enabled? (:conn system))
                       (throw (ex-info "Password authentication is not enabled."
                                       {:status 401 :error :db/no-password-auth})))
                     (when-not ledger
                       (throw (ex-info "A ledger must be supplied."
                                       {:status 400 :error :db/invalid-request})))
                     (when-not password
                       (throw (ex-info "A password must be supplied."
                                       {:status 400 :error :db/invalid-request})))
                     (when-not (or user auth)
                       (throw (ex-info "A user identity or auth identity must be supplied."
                                       {:status 400 :error :db/invalid-request})))
                     (async/go
                       (let [jwt (async/<! (pw-auth/fluree-login-user (:conn system) ledger password user auth arg))]
                         (if (util/exception? jwt)
                           (error! jwt)
                           (success! jwt)))))

         :pw-renew (let [{:keys [jwt expire]} arg
                         _           (when-not (pw-auth/password-enabled? (:conn system))
                                       (throw (ex-info "Password authentication is not enabled."
                                                       {:status 401 :error :db/no-password-auth})))
                         _           (when-not jwt
                                       (throw (ex-info "A token must be supplied."
                                                       {:status 400 :error :db/invalid-request})))
                         jwt-options (-> system :conn :meta :password-auth)
                         {:keys [secret]} jwt-options
                         jwt'        (token-auth/verify-jwt secret jwt)]
                     (when-not jwt'
                       (throw (ex-info "A valid JWT token must be supplied for a token renewal."
                                       {:status 401 :error :db/invalid-auth})))
                     (-> (pw-auth/fluree-renew-jwt jwt-options jwt' (util/without-nils {:expire expire}))
                         (success!)))

         :pw-generate (let [{:keys [ledger password roles user
                                    create-user? createUser
                                    private-key privateKey
                                    expire]} arg
                            _       (when-not (pw-auth/password-enabled? (:conn system))
                                      (throw (ex-info "Password authentication is not enabled."
                                                      {:status 401 :error :db/no-password-auth})))
                            _       (when-not ledger
                                      (throw (ex-info "A ledger must be supplied."
                                                      {:status 400 :error :db/invalid-request})))
                            _       (when-not password
                                      (throw (ex-info "A password must be supplied."
                                                      {:status 400 :error :db/invalid-request})))
                            conn    (:conn system)
                            options (util/without-nils
                                      {:roles        roles
                                       :user         user
                                       :private-key  (or private-key privateKey)
                                       :create-user? (or create-user? createUser)
                                       :expire       expire})]
                        (async/go
                          (let [resp (async/<! (pw-auth/fluree-new-pw-auth conn ledger password options))
                                {:keys [jwt]} resp]
                            (if (util/exception? resp)
                              (error! resp)
                              (success! jwt))))))

       (catch Exception e
         (log/error {:error   e
                     :message msg}
                   "Error caught in incoming message handler:")
         (error! e))))))

<|MERGE_RESOLUTION|>--- conflicted
+++ resolved
@@ -27,11 +27,7 @@
   "Does sanity checks for a new command and if valid, propagates it.
   Returns command-id/txid upon successful persistence to network, else
   throws."
-<<<<<<< HEAD
   [{:keys [conn] :as system}  {:keys [cmd sig signed] :as signed-cmd}]
-=======
-  [{:keys [conn] :as system} {:keys [cmd sig] :as signed-cmd}]
->>>>>>> 7945c627
   (when-not (and (string? cmd) (string? sig))
     (throw-invalid-command (str "Command map requires keys of 'cmd' and 'sig', with a json string command map and signature of the command map respectively. Provided: "
                                 (pr-str signed-cmd))))
@@ -49,46 +45,39 @@
                    (catch Exception _ (throw-invalid-command "Invalid signature on command.")))]
     (log/trace "Processing signed command:" (pr-str signed-cmd))
     (case cmd-type
-<<<<<<< HEAD
-      :tx (let [{:keys [db tx deps expire nonce]} cmd-data
+      :tx (let [{:keys [ledger tx deps expire nonce]} cmd-data
                 _ (log/trace "tx command:" cmd-data)
-                _ (when-not db (throw-invalid-command "No db specified for transaction."))
-                [network dbid] (session/resolve-ledger conn db)]
-=======
-      :tx (let [{:keys [ledger tx deps expire nonce]} cmd-data
                 _ (when-not ledger (throw-invalid-command "No ledger specified for transaction."))
-                [network dbid] (session/resolve-ledger conn ledger)]
->>>>>>> 7945c627
-
+                [network ledger-id] (session/resolve-ledger conn ledger)]
             (when-not tx
               (throw-invalid-command "No tx specified for transaction."))
             (when (and deps (or (not (sequential? deps)) (not (every? string? deps))))
               (throw-invalid-command (format "Transaction 'deps', when provided, must be a sequence of txid(s). Provided: %s" deps)))
             (when (and expire (or (not (pos-int? expire)) (< expire (System/currentTimeMillis))))
               (throw-invalid-command (format "Transaction 'expire', when provided, must be epoch millis and be later than now. expire: %s current time: %s" expire (System/currentTimeMillis))))
-            (when-not (txproto/ledger-exists? (:group system) network dbid)
+            (when-not (txproto/ledger-exists? (:group system) network ledger-id)
               (throw-invalid-command (str "Ledger does not exist: " ledger)))
             (when (and nonce (not (int? nonce)))
               (throw-invalid-command (format "Nonce, if provided, must be an integer. Provided: %s" nonce)))
-            (async/<!! (txproto/queue-command-async (:group system) network dbid id signed-cmd))
+            (async/<!! (txproto/queue-command-async (:group system) network ledger-id id signed-cmd))
             id)
 
       :signed-qry
-      (let [{:keys [db qry expire nonce meta]} cmd-data
-            _      (when-not db (throw-invalid-command "No db specified for signed query."))
+      (let [{:keys [ledger qry expire nonce meta]} cmd-data
+            _      (when-not ledger (throw-invalid-command "No ledger specified for signed query."))
             _      (when-not qry (throw-invalid-command "No qry specified for signed query."))
             _      (when (and expire (or (not (pos-int? expire)) (< expire (System/currentTimeMillis))))
                      (throw-invalid-command (format "Signed query 'expire', when provided, must be epoch millis and be later than now. expire: %s current time: %s" expire (System/currentTimeMillis))))
             _      (when (and nonce (not (int? nonce)))
                      (throw-invalid-command (format "Nonce, if provided, must be an integer. Provided: %s" nonce)))
-            [network dbid] (session/resolve-ledger conn db)
-            _      (when-not (txproto/ledger-exists? (:group system) network dbid)
-                     (throw-invalid-command (str "The database does not exist within this ledger group: " db)))
+            [network ledger-id] (session/resolve-ledger conn ledger)
+            _      (when-not (txproto/ledger-exists? (:group system) network ledger-id)
+                     (throw-invalid-command (str "The ledger does not exist: " ledger)))
             action (keyword (:action cmd-data))
             meta   (if (nil? meta) false meta)
             db*    (if (= action :block)
                      nil
-                     (fdb/db conn db {:auth (when auth-id ["_auth/id" auth-id])}))]
+                     (fdb/db conn ledger {:auth (when auth-id ["_auth/id" auth-id])}))]
 
         ; 1) execute the query or 2) queue the execution of the signed query?
         (case action
@@ -123,69 +112,29 @@
                           {:status 400
                            :error  :db/invalid-action}))))
 
-<<<<<<< HEAD
-      :new-db (let [{:keys [db snapshot auth expire nonce owners]} cmd-data
-                    [network ledger-id] (if (sequential? db) db (str/split db #"/"))]
-                (when (and auth auth-id (not= auth auth-id))
-                  (throw-invalid-command (str "New-db command was signed by auth: " auth-id " but the command specifies auth: " auth ". They must be the same if auth is provided.")))
-                (when-not (re-matches #"^[a-z0-9-]+$" network)
-                  (throw-invalid-command (str "Invalid network name: " network)))
-                (when-not (re-matches #"^[a-z0-9-]+$" ledger-id)
-                  (throw-invalid-command (str "Invalid ledger name: " ledger-id)))
-                (when (and expire (or (not (pos-int? expire)) (< expire (System/currentTimeMillis))))
-                  (throw-invalid-command (format "Transaction 'expire', when provided, must be epoch millis and be later than now. expire: %s current time: %s" expire (System/currentTimeMillis))))
-                (when (and nonce (not (int? nonce)))
-                  (throw-invalid-command (format "Nonce, if provided, must be an integer. Provided: %s" nonce)))
-                (when ((set (txproto/all-ledger-list (:group system))) [network ledger-id])
-                  (throw-invalid-command (format "Cannot create a new ledger, it already exists or existed: %s" db)))
-                (when snapshot
-                  (let [storage-exists? (-> system :conn :storage-exists)
-                        exists?         (storage-exists? (str snapshot))]
-                    (when-not exists?
-                      (throw-invalid-command
-                        (format "Cannot create a new db, snapshot file, %s, does not exist in storage, %s"
-                                snapshot (case (-> system :conn :storage-type)
-                                           :s3 (-> system :conn :meta :s3-storage)
-                                           :file (-> system :conn :meta :file-storage-path)
-                                           (-> system :conn :storage-type)))))))
-
-                ;; TODO - do more validation, reconcile with "unsigned-cmd" validation before this
-
-                (async/<!! (txproto/new-ledger-async (:group system) network ledger-id id signed-cmd owners))
-
-                id)
-      :delete-db (let [{:keys [db]} cmd-data
-                       [network dbid] (if (sequential? db) db (str/split db #"/"))
-                       old-session    (session/session conn db)
-                       db*            (async/<!! (session/current-db old-session))
-                       _ (when-not (or (-> system :group :open-api)
-                                       (async/<!! (auth/root-role? db* ["_auth/id" auth-id])))
-                           (throw (ex-info (str "To delete a ledger, must be using an open API or an auth record with a root role.")
-                                           {:status 401 :error :db/invalid-auth})))]
-                   (async/<!! (ledger-delete/process conn network dbid))
-                   (session/close old-session))
-      :default-key (let [{:keys [expire nonce network dbid private-key]} cmd-data
-=======
-      :new-ledger (let [{:keys [ledger snapshot auth expire nonce]} cmd-data
-                        [network dbid] (if (sequential? ledger) ledger (str/split ledger #"/"))]
+      :new-ledger (let [{:keys [ledger snapshot auth expire nonce owners]} cmd-data
+                        [network ledger-id] (if (sequential? ledger) ledger (str/split ledger #"/"))]
                     (when (and auth auth-id (not= auth auth-id))
-                      (throw-invalid-command (str "New-ledger command was signed by auth: " auth-id " but the command specifies auth: " auth ". They must be the same if auth is provided.")))
+                      (throw-invalid-command (str "New-ledger command was signed by auth: " auth-id
+                                                  " but the command specifies auth: " auth
+                                                  ". They must be the same if auth is provided.")))
                     (when-not (re-matches #"^[a-z0-9-]+$" network)
                       (throw-invalid-command (str "Invalid network name: " network)))
-                    (when-not (re-matches #"^[a-z0-9-]+$" dbid)
-                      (throw-invalid-command (str "Invalid ledger name: " dbid)))
+                    (when-not (re-matches #"^[a-z0-9-]+$" ledger-id)
+                      (throw-invalid-command (str "Invalid ledger name: " ledger-id)))
                     (when (and expire (or (not (pos-int? expire)) (< expire (System/currentTimeMillis))))
-                      (throw-invalid-command (format "Transaction 'expire', when provided, must be epoch millis and be later than now. expire: %s current time: %s" expire (System/currentTimeMillis))))
+                      (throw-invalid-command (format "Transaction 'expire', when provided, must be epoch millis and be later than now. expire: %s current time: %s"
+                                                     expire (System/currentTimeMillis))))
                     (when (and nonce (not (int? nonce)))
                       (throw-invalid-command (format "Nonce, if provided, must be an integer. Provided: %s" nonce)))
-                    (when ((set (txproto/all-ledger-list (:group system))) [network dbid])
+                    (when ((set (txproto/all-ledger-list (:group system))) [network ledger-id])
                       (throw-invalid-command (format "Cannot create a new ledger, it already exists or existed: %s" ledger)))
                     (when snapshot
                       (let [storage-exists? (-> system :conn :storage-exists)
                             exists?         (storage-exists? (str snapshot))]
                         (when-not exists?
                           (throw-invalid-command
-                            (format "Cannot create a new ledger, snapshot file, %s, does not exist in storage, %s"
+                            (format "Cannot create a new db, snapshot file, %s, does not exist in storage, %s"
                                     snapshot (case (-> system :conn :storage-type)
                                                :s3 (-> system :conn :meta :s3-storage)
                                                :file (-> system :conn :meta :file-storage-path)
@@ -193,25 +142,20 @@
 
                     ;; TODO - do more validation, reconcile with "unsigned-cmd" validation before this
 
-                    (async/<!! (txproto/new-ledger-async (:group system) network dbid id signed-cmd))
+                    (async/<!! (txproto/new-ledger-async (:group system) network ledger-id id signed-cmd owners))
 
                     id)
       :delete-ledger (let [{:keys [ledger]} cmd-data
-                           [network dbid] (if (sequential? ledger) ledger (str/split ledger #"/"))
+                           [network ledger-id] (if (sequential? ledger) ledger (str/split ledger #"/"))
                            old-session (session/session conn ledger)
                            db          (async/<!! (session/current-db old-session))
                            _           (when-not (or (-> system :group :open-api)
                                                      (async/<!! (auth/root-role? db ["_auth/id" auth-id])))
                                          (throw (ex-info (str "To delete a ledger, must be using an open API or an auth record with a root role.")
                                                          {:status 401 :error :db/invalid-auth})))]
-                       (async/<!! (ledger-delete/process conn network dbid))
+                       (async/<!! (ledger-delete/process conn network ledger-id))
                        (session/close old-session))
-      :default-key (let [{:keys [expire nonce network dbid ledger-id private-key]} cmd-data
-                         ledger-id (or ledger-id
-                                       (when dbid
-                                         (log/warn "'dbid' param is deprecated. Please use 'ledger-id' instead.")
-                                         dbid))
->>>>>>> 7945c627
+      :default-key (let [{:keys [expire nonce network ledger-id private-key]} cmd-data
                          default-auth-id (some-> (txproto/get-shared-private-key (:group system))
                                                  (crypto/account-id-from-private))
                          network-auth-id (some->> network
@@ -246,11 +190,11 @@
 
 (defn ledger-info
   "Returns basic ledger information for incoming requests."
-  [system network dbid]
-  (if (and network dbid)
+  [system network ledger-id]
+  (if (and network ledger-id)
     (do
-      (log/debug "Get ledger-info request for" (str network "/" dbid))
-      (-> (txproto/ledger-info (:group system) network dbid)
+      (log/debug "Get ledger-info request for" (str network "/" ledger-id))
+      (-> (txproto/ledger-info (:group system) network ledger-id)
           (select-keys [:indexes :block :index :status])))
     {}))
 
@@ -259,18 +203,14 @@
   [system ledger success! error!]
   (async/go
     (log/debug "Got ledger-stats req for" ledger)
-    (let [[network dbid] (session/resolve-ledger (:conn system) ledger)]
+    (let [[network ledger-id] (session/resolve-ledger (:conn system) ledger)]
       (log/debug "ledger-stats resolved ledger" ledger)
-      (if-not (and network dbid)
+      (if-not (and network ledger-id)
         (error! (ex-info (str "Invalid ledger: " ledger)
                          {:status 400 :error :db/invalid-ledger}))
-        (let [ledger-info (ledger-info system network dbid)
-<<<<<<< HEAD
+        (let [ledger-info (ledger-info system network ledger-id)
               _           (log/debug "Ledger info for" ledger "-" ledger-info)
               db-stat     (when (and (seq ledger-info) ; skip stats if db is still initializing
-=======
-              db-stat     (when (and (seq ledger-info) ;; skip stats if db is still initializing
->>>>>>> 7945c627
                                      (not= :initialize (:status ledger-info)))
                             (let [session-db (async/<! (session/db (:conn system) ledger {}))]
                               (if (util/exception? session-db)
@@ -286,7 +226,6 @@
    (message-handler system producer-chan (str (util/random-uuid)) msg))
   ([system producer-chan ws-id msg]
    (let [[operation req-id arg] msg
-<<<<<<< HEAD
          success! (fn [resp] (async/put! producer-chan [:response req-id resp nil]))
          error!   (fn [e]
                     (let [exdata     (ex-data e)
@@ -300,26 +239,6 @@
                         (log/error e "Unexpected error processing message:" msg))
                       (async/put! producer-chan [:response req-id nil error-resp])))]
      (log/trace "Incoming message:" msg)
-=======
-         operation (if (str/includes? operation "db")
-                     (let [new-op (-> operation name (str/replace "db" "ledger"))]
-                       (log/warn (str "'" operation "' is deprecated. Please use '" new-op "' instead."))
-                       new-op)
-                     operation)
-         success!  (fn [resp] (async/put! producer-chan [:response req-id resp nil]))
-         error!    (fn [e]
-                     (let [exdata     (ex-data e)
-                           status     (or (:status exdata) 500)
-                           error      (or (:error exdata) :db/unexpected-error)
-                           error-resp {:message (ex-message e)
-                                       :status  status
-                                       :error   error}]
-                       ;; log any unexpected errors locally
-                       (when (>= status 500)
-                         (log/error e (str "Unexpected error processing message: " (pr-str msg))))
-                       (async/put! producer-chan [:response req-id nil error-resp])))]
-     (log/trace "Incoming message: " (pr-str msg))
->>>>>>> 7945c627
      (try
        (case (keyword operation)
          :close (do ;; close will trigger the on-closed callback and clean up all session info.
@@ -341,62 +260,62 @@
 
          :cmd (success! (process-command system arg))
 
-         :subscribe (let [pw-enabled? (pw-auth/password-enabled? (:conn system))
-                          open-api?   (-> system :group :open-api)
-                          transactor? (-> system :conn :transactor?)
-                          _           (when (and (sequential? arg) (not (or pw-enabled? (not open-api?))))
-                                        (throw (ex-info (str "Supplying an auth/jwt is not allowed.")
-                                                        {:status 400 :error :db/invalid-db})))
+         :subscribe (let [pw-enabled?     (pw-auth/password-enabled? (:conn system))
+                          open-api?       (-> system :group :open-api)
+                          transactor?     (-> system :conn :transactor?)
+                          _               (when (and (sequential? arg) (not (or pw-enabled? (not open-api?))))
+                                            (throw (ex-info (str "Supplying an auth/jwt is not allowed.")
+                                                            {:status 400 :error :db/invalid-db})))
                           [ledger auth-or-jwt] (cond
-                                                 (sequential? (first arg)) ;; [ [network, dbid], auth ]
+                                                 (sequential? (first arg)) ;; [ [network, ledger-id], auth ]
                                                  arg
 
-                                                 :else ;; network/dbid or [network, dbid]
+                                                 :else ;; network/ledger-id or [network, ledger-id]
                                                  [arg])
 
-                          auth        (cond
-                                        (and (nil? auth-or-jwt)
-                                             (or open-api? transactor?)) ;; open, give root access
-                                        0
-
-                                        (and (int? auth-or-jwt) open-api?) ;; open, allow them to select any auth
-                                        auth-or-jwt
-
-                                        (and (string? auth-or-jwt) pw-enabled?) ;; jwt, figure out auth
-                                        (-> (pw-auth/fluree-auth-map (:conn system) auth-or-jwt)
-                                            :id)
-
-                                        (or (string? auth-or-jwt) (sequential? auth-or-jwt)) ;; ["_auth/id", "TfG81..."]  or "TfG81..."
-                                        (let [auth-id (if (string? auth-or-jwt)
-                                                        ["_auth/id" auth-or-jwt]
-                                                        auth-or-jwt)
-                                              root-db (async/<!! (fdb/db (:conn system) ledger))]
-                                          (async/<!! (dbproto/-subid root-db auth-id))))
-                          _           (when-not (or auth open-api?)
-                                        (throw (ex-info "To access the server, either open-api must be true or a valid auth must be provided."
-                                                        {:status 401
-                                                         :error  :db/invalid-request})))
-
-                          dbv         (session/resolve-ledger (:conn system) ledger)
-                          [network dbid] dbv
-                          _           (when-not (txproto/ledger-exists? (:group system) network dbid)
-                                        (throw (ex-info (str "Ledger " ledger " does not exist on this server.")
-                                                        {:status 400 :error :db/invalid-db})))
-                          _           (swap! subscription-auth assoc-in [ws-id network dbid] auth)]
-                      (event-bus/subscribe-db dbv producer-chan)
+                          auth            (cond
+                                            (and (nil? auth-or-jwt)
+                                                 (or open-api? transactor?)) ;; open, give root access
+                                            0
+
+                                            (and (int? auth-or-jwt) open-api?) ;; open, allow them to select any auth
+                                            auth-or-jwt
+
+                                            (and (string? auth-or-jwt) pw-enabled?) ;; jwt, figure out auth
+                                            (-> (pw-auth/fluree-auth-map (:conn system) auth-or-jwt)
+                                                :id)
+
+                                            (or (string? auth-or-jwt) (sequential? auth-or-jwt)) ;; ["_auth/id", "TfG81..."]  or "TfG81..."
+                                            (let [auth-id (if (string? auth-or-jwt)
+                                                            ["_auth/id" auth-or-jwt]
+                                                            auth-or-jwt)
+                                                  root-db (async/<!! (fdb/db (:conn system) ledger))]
+                                              (async/<!! (dbproto/-subid root-db auth-id))))
+                          _               (when-not (or auth open-api?)
+                                            (throw (ex-info "To access the server, either open-api must be true or a valid auth must be provided."
+                                                            {:status 401
+                                                             :error  :db/invalid-request})))
+
+                          resolved-ledger (session/resolve-ledger (:conn system) ledger)
+                          [network ledger-id] resolved-ledger
+                          _               (when-not (txproto/ledger-exists? (:group system) network ledger-id)
+                                            (throw (ex-info (str "Ledger " ledger " does not exist on this server.")
+                                                            {:status 400 :error :db/invalid-db})))
+                          _               (swap! subscription-auth assoc-in [ws-id network ledger-id] auth)]
+                      (event-bus/subscribe-db resolved-ledger producer-chan)
                       (success! true))
 
-         :unsubscribe (let [ledger (if (sequential? (first arg))
-                                     ;; Expect [ [network, dbid], auth ] or [network, dbid] or network/dbid
-                                     (first arg)
-                                     arg)
-                            dbv    (session/resolve-ledger (:conn system) ledger)
-                            [network dbid] dbv
-                            _      (when-not (txproto/ledger-exists? (:group system) network dbid)
-                                     (throw (ex-info (str "Ledger " dbv " does not exist.")
-                                                     {:status 400 :error :db/invalid-db})))
-                            _      (swap! subscription-auth update-in [ws-id network] dbid)]
-                        (event-bus/unsubscribe-db dbv producer-chan)
+         :unsubscribe (let [ledger          (if (sequential? (first arg))
+                                              ;; Expect [ [network, ledger-id], auth ] or [network, ledger-id] or network/ledger-id
+                                              (first arg)
+                                              arg)
+                            resolved-ledger (session/resolve-ledger (:conn system) ledger)
+                            [network ledger-id] resolved-ledger
+                            _               (when-not (txproto/ledger-exists? (:group system) network ledger-id)
+                                              (throw (ex-info (str "Ledger " resolved-ledger " does not exist.")
+                                                              {:status 400 :error :db/invalid-db})))
+                            _               (swap! subscription-auth update-in [ws-id network] ledger-id)]
+                        (event-bus/unsubscribe-db resolved-ledger producer-chan)
                         (success! true))
 
          :nw-subscribe (if (-> system :group :open-api)
@@ -418,39 +337,32 @@
          :nw-unsubscribe (raft/monitor-raft-stop (-> system :group))
 
          :unsigned-cmd (let [cmd-data    arg
-                             {:keys [type ledger db jwt]} cmd-data
-                             ledger      (or ledger
-                                             (when db
-                                               (log/warn "'db' param is deprecated in commands. Please use 'ledger' instead.")
-                                               db))
-                             cmd-type    (if (str/includes? type "db")
-                                           (let [new-cmd-type (-> type name (str/replace "db" "ledger") keyword)]
-                                             (log/warn
-                                               (str "'" type "' command is deprecated. Please use '" new-cmd-type "' instead."))
-                                             new-cmd-type)
-                                           type)
+                             {:keys [type ledger jwt]} cmd-data
+                             cmd-type    type
                              _           (when-not (#{:tx :new-ledger :default-key :delete-ledger} cmd-type)
-                                           (throw-invalid-command (str "Invalid command type (:type) provided in unsigned command: " (:type cmd-data))))
-                             [network dbid] (cond
-                                              (= :new-ledger cmd-type)
-                                              (cond
-                                                (string? ledger) (str/split ledger #"/")
-                                                (sequential? ledger) ledger
-                                                :else (throw (ex-info (str "Invalid ledger provided for new-ledger: " (pr-str ledger))
+                                           (throw-invalid-command
+                                             (str "Invalid command type (:type) provided in unsigned command: "
+                                                  (:type cmd-data))))
+                             [network ledger-id] (cond
+                                                   (= :new-ledger cmd-type)
+                                                   (cond
+                                                     (string? ledger) (str/split ledger #"/")
+                                                     (sequential? ledger) ledger
+                                                     :else (throw (ex-info (str "Invalid ledger provided for new-ledger: " (pr-str ledger))
                                                                       {:status 400 :error :db/invalid-command})))
 
-                                              (= :delete-ledger cmd-type)
-                                              (session/resolve-ledger (:conn system) ledger)
-
-                                              (= :tx cmd-type)
-                                              (session/resolve-ledger (:conn system) ledger)
-
-                                              (= :default-key cmd-type)
-                                              (let [{:keys [network dbid]} cmd-data]
-                                                [network dbid]))
+                                                   (= :delete-ledger cmd-type)
+                                                   (session/resolve-ledger (:conn system) ledger)
+
+                                                   (= :tx cmd-type)
+                                                   (session/resolve-ledger (:conn system) ledger)
+
+                                                   (= :default-key cmd-type)
+                                                   (let [{:keys [network ledger-id]} cmd-data]
+                                                     [network ledger-id]))
                              private-key (if (nil? jwt)
                                            (let [pk (txproto/get-shared-private-key
-                                                      (:group system) network dbid)]
+                                                      (:group system) network ledger-id)]
                                              (if pk
                                                (log/debug "Signing unsigned cmd with default private key")
                                                (log/error "No private key found to sign unsigned cmd"))
@@ -465,15 +377,11 @@
                          (when (< expire (System/currentTimeMillis))
                            (throw-invalid-command (format "Command expired. Expiration: %s. Current time: %s."
                                                           expire (System/currentTimeMillis))))
-<<<<<<< HEAD
-                         (when (and (= :new-db cmd-type)
-=======
                          (when (and (= :new-ledger cmd-type)
->>>>>>> 7945c627
-                                    (txproto/ledger-exists? (:group system) network dbid))
+                                    (txproto/ledger-exists? (:group system) network ledger-id))
                            (throw-invalid-command (str "The ledger already exists or existed: " ledger)))
                          (when (and (= :tx cmd-type)
-                                    (not (txproto/ledger-exists? (:group system) network dbid)))
+                                    (not (txproto/ledger-exists? (:group system) network ledger-id)))
                            (throw-invalid-command (str "Ledger does not exist: " ledger)))
                          (when-not private-key
                            (throw-invalid-command (str "The ledger group is not configured with a default private "
@@ -490,14 +398,10 @@
                                            :ledger ledger}]
                            (success! (process-command system signed-cmd))))
 
-         :ledger-info (let [[network dbid] (session/resolve-ledger (:conn system) arg)]
-                        (success! (ledger-info system network dbid)))
-
-<<<<<<< HEAD
+         :ledger-info (let [[network ledger-id] (session/resolve-ledger (:conn system) arg)]
+                        (success! (ledger-info system network ledger-id)))
+
          :ledger-stats (future ; as thread/future - otherwise if this needs to load new db will have new requests and will permanently block
-=======
-         :ledger-stats (future ;; as thread/future - otherwise if this needs to load new db will have new requests and will permanently block
->>>>>>> 7945c627
                          (ledger-stats system arg success! error!))
 
          :ledger-list (let [response (txproto/ledger-list (:group system))]
@@ -505,15 +409,11 @@
 
          ;; TODO - unsigned-cmd should cover a 'tx', remove below
          :tx (let [tx-map      arg
-                   {:keys [ledger db tx]} tx-map
-                   ledger      (or ledger
-                                   (when db
-                                     (log/warn "'db' param in a transaction is deprecated. Please use 'ledger' instead.")
-                                     db))
-                   [network dbid] (session/resolve-ledger (:conn system) ledger)
-                   _           (when-not (txproto/ledger-exists? (:group system) network dbid)
+                   {:keys [ledger tx]} tx-map
+                   [network ledger-id] (session/resolve-ledger (:conn system) ledger)
+                   _           (when-not (txproto/ledger-exists? (:group system) network ledger-id)
                                  (throw-invalid-command (str "Ledger does not exist: " ledger)))
-                   private-key (txproto/get-shared-private-key (:group system) network dbid)
+                   private-key (txproto/get-shared-private-key (:group system) network ledger-id)
                    _           (when-not private-key
                                  (throw-invalid-command (str "The ledger group is not configured with a default private "
                                                              "key for use with ledger: " ledger ". Unable to process an unsigned "
