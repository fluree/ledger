(ns fluree.db.peer.messages
  (:require [alphabase.core :as ab-core]
            [fluree.db.util.log :as log]
            [clojure.core.async :as async]
            [clojure.string :as str]
            [fluree.db.util.json :as json]
            [fluree.crypto :as crypto]
            [fluree.db.auth :as auth]
            [fluree.db.session :as session]
            [fluree.db.api :as fdb]
            [fluree.db.util.core :as util]
            [fluree.db.event-bus :as event-bus]
            [fluree.db.ledger.delete :as ledger-delete]
            [fluree.db.ledger.txgroup.txgroup-proto :as txproto]
            [fluree.db.peer.password-auth :as pw-auth]
            [fluree.db.token-auth :as token-auth]
            [fluree.db.ledger.consensus.raft :as raft]
            [fluree.db.dbproto :as dbproto]))

(set! *warn-on-reflection* true)

(defn- throw-invalid-command
  [message]
  (throw (ex-info message {:status 400 :error :db/invalid-command})))

(defn- process-command
  "Does sanity checks for a new command and if valid, propagates it.
  Returns command-id/txid upon successful persistence to network, else
  throws."
  [{:keys [conn] :as system} {:keys [cmd sig signed] :as signed-cmd}]
  (when-not (and (string? cmd) (string? sig))
    (throw-invalid-command (str "Command map requires keys of 'cmd' and 'sig', with a json string command map and signature of the command map respectively. Provided: "
                                (pr-str signed-cmd))))
  (when (> (count cmd) 10000000)
    (throw-invalid-command (format "Command is %s bytes and exceeds the configured max size." (count cmd))))
  (let [id       (crypto/sha3-256 cmd)
        cmd-data (try (json/parse cmd)
                      (catch Exception _
                        (throw-invalid-command "Invalid command serialization, could not decode JSON.")))
        cmd-type (keyword (:type cmd-data))
        _        (when-not cmd-type (throw-invalid-command "No 'type' key in command, cannot process."))
        ;; verify signature before passing along
        auth-id  (try
                   (crypto/account-id-from-message (or signed cmd) sig)
                   (catch Exception _ (throw-invalid-command "Invalid signature on command.")))]
    (log/trace "Processing signed command:" (pr-str signed-cmd))
    (case cmd-type
      :tx (let [{:keys [ledger tx deps expire nonce]} cmd-data
                _ (log/trace "tx command:" cmd-data)
                _ (when-not ledger (throw-invalid-command "No ledger specified for transaction."))
                [network ledger-id] (session/resolve-ledger conn ledger)]
            (when-not tx
              (throw-invalid-command "No tx specified for transaction."))
            (when (and deps (or (not (sequential? deps)) (not (every? string? deps))))
              (throw-invalid-command (format "Transaction 'deps', when provided, must be a sequence of txid(s). Provided: %s" deps)))
            (when (and expire (or (not (pos-int? expire)) (< expire (System/currentTimeMillis))))
              (throw-invalid-command (format "Transaction 'expire', when provided, must be epoch millis and be later than now. expire: %s current time: %s" expire (System/currentTimeMillis))))
            (when-not (txproto/ledger-exists? (:group system) network ledger-id)
              (throw-invalid-command (str "Ledger does not exist: " ledger)))
            (when (and nonce (not (int? nonce)))
              (throw-invalid-command (format "Nonce, if provided, must be an integer. Provided: %s" nonce)))
            (async/<!! (txproto/queue-command-async (:group system) network ledger-id id signed-cmd))
            id)

      :signed-qry
      (let [{:keys [ledger qry expire nonce meta]} cmd-data
            _      (when-not ledger (throw-invalid-command "No ledger specified for signed query."))
            _      (when-not qry (throw-invalid-command "No qry specified for signed query."))
            _      (when (and expire (or (not (pos-int? expire)) (< expire (System/currentTimeMillis))))
                     (throw-invalid-command (format "Signed query 'expire', when provided, must be epoch millis and be later than now. expire: %s current time: %s" expire (System/currentTimeMillis))))
            _      (when (and nonce (not (int? nonce)))
                     (throw-invalid-command (format "Nonce, if provided, must be an integer. Provided: %s" nonce)))
            [network ledger-id] (session/resolve-ledger conn ledger)
            _      (when-not (txproto/ledger-exists? (:group system) network ledger-id)
                     (throw-invalid-command (str "The ledger does not exist: " ledger)))
            action (keyword (:action cmd-data))
            meta   (if (nil? meta) false meta)
            db     (if (= action :block)
                     nil
                     (fdb/db conn ledger {:auth (when auth-id ["_auth/id" auth-id])}))]

        ; 1) execute the query or 2) queue the execution of the signed query?
        (case action
          :query
          (let [result (async/<!! (fdb/query-async db (assoc-in qry [:opts :meta] meta)))
                _      (when (instance? clojure.lang.ExceptionInfo result)
                         (throw result))]
            result)

          :multi-query
          (let [result (async/<!! (fdb/multi-query-async db (assoc-in qry [:opts :meta] meta)))
                _      (when (instance? clojure.lang.ExceptionInfo result)
                         (throw result))]
            result)

          :block
          (let [query  (update qry :opts merge {:meta meta, :auth auth-id})
                result (async/<!! (fdb/block-query-async conn ledger query))
                _      (when (instance? clojure.lang.ExceptionInfo result)
                         (throw result))]
            result)

          :history
          (let [query  (update qry :opts merge {:meta meta})
                result (async/<!! (fdb/history-query-async db query))
                _      (when (instance? clojure.lang.ExceptionInfo result)
                         (throw result))]
            result)

          ;; else
          (throw (ex-info (str "Invalid action:" action " for a signed query")
                          {:status 400
                           :error  :db/invalid-action}))))

<<<<<<< HEAD
      :new-db (let [{:keys [db snapshot auth expire nonce owners db-type method]} cmd-data
                    [network ledger-id] (cond
                                          (= :json-ld (keyword db-type))
                                          [(util/keyword->str method) db]

                                          (sequential? db)
                                          db

                                          (string? db)
                                          (str/split db #"/")

                                          :else
                                          (throw-invalid-command (str "Invalid new-db: " db)))]
                (when (and auth auth-id (not= auth auth-id))
                  (throw-invalid-command (str "New-db command was signed by auth: " auth-id " but the command specifies auth: " auth ". They must be the same if auth is provided.")))
                (when-not (re-matches #"^[a-z0-9-]+$" network)
                  (throw-invalid-command (str "Invalid network name: " network)))
                (when-not (re-matches #"^[a-z0-9-]+$" ledger-id)
                  (throw-invalid-command (str "Invalid ledger name: " ledger-id)))
                (when (and expire (or (not (pos-int? expire)) (< expire (System/currentTimeMillis))))
                  (throw-invalid-command (format "Transaction 'expire', when provided, must be epoch millis and be later than now. expire: %s current time: %s" expire (System/currentTimeMillis))))
                (when (and nonce (not (int? nonce)))
                  (throw-invalid-command (format "Nonce, if provided, must be an integer. Provided: %s" nonce)))
                (when ((set (txproto/all-ledger-list (:group system))) [network ledger-id])
                  (throw-invalid-command (format "Cannot create a new ledger, it already exists or existed: %s" db)))
                (when snapshot
                  (let [storage-exists? (-> system :conn :storage-exists)
                        exists?         (storage-exists? (str snapshot))]
                    (when-not exists?
                      (throw-invalid-command
                        (format "Cannot create a new db, snapshot file, %s, does not exist in storage, %s"
                                snapshot (case (-> system :conn :storage-type)
                                           :s3 (-> system :conn :meta :s3-storage)
                                           :file (-> system :conn :meta :file-storage-path)
                                           (-> system :conn :storage-type)))))))

                ;; TODO - do more validation, reconcile with "unsigned-cmd" validation before this

                (async/<!! (txproto/new-ledger-async (:group system) network ledger-id id signed-cmd owners))

                id)
      :delete-db (let [{:keys [db]} cmd-data
                       [network dbid] (if (sequential? db) db (str/split db #"/"))
                       old-session    (session/session conn db)
                       db*            (async/<!! (session/current-db old-session))
                       _ (when-not (or (-> system :group :open-api)
                                       (async/<!! (auth/root-role? db* ["_auth/id" auth-id])))
                           (throw (ex-info (str "To delete a ledger, must be using an open API or an auth record with a root role.")
                                           {:status 401 :error :db/invalid-auth})))]
                   (async/<!! (ledger-delete/process conn network dbid))
                   (session/close old-session))
      :default-key (let [{:keys [expire nonce network dbid private-key]} cmd-data
=======
      :new-ledger (let [{:keys [ledger snapshot auth expire nonce owners]} cmd-data
                        [network ledger-id] (if (sequential? ledger) ledger (str/split ledger #"/"))]
                    (when (and auth auth-id (not= auth auth-id))
                      (throw-invalid-command (str "New-ledger command was signed by auth: " auth-id
                                                  " but the command specifies auth: " auth
                                                  ". They must be the same if auth is provided.")))
                    (when-not (re-matches #"^[a-z0-9-]+$" network)
                      (throw-invalid-command (str "Invalid network name: " network)))
                    (when-not (re-matches #"^[a-z0-9-]+$" ledger-id)
                      (throw-invalid-command (str "Invalid ledger name: " ledger-id)))
                    (when (and expire (or (not (pos-int? expire)) (< expire (System/currentTimeMillis))))
                      (throw-invalid-command (format "Transaction 'expire', when provided, must be epoch millis and be later than now. expire: %s current time: %s"
                                                     expire (System/currentTimeMillis))))
                    (when (and nonce (not (int? nonce)))
                      (throw-invalid-command (format "Nonce, if provided, must be an integer. Provided: %s" nonce)))
                    (when ((set (txproto/all-ledger-list (:group system))) [network ledger-id])
                      (throw-invalid-command (format "Cannot create a new ledger, it already exists or existed: %s" ledger)))
                    (when snapshot
                      (let [storage-exists? (-> system :conn :storage-exists)
                            exists?         (storage-exists? (str snapshot))]
                        (when-not exists?
                          (throw-invalid-command
                            (format "Cannot create a new ledger, snapshot file %s does not exist in storage %s"
                                    snapshot (case (-> system :conn :storage-type)
                                               :s3 (-> system :conn :meta :s3-storage)
                                               :file (-> system :conn :meta :file-storage-path)
                                               (-> system :conn :storage-type)))))))

                    ;; TODO - do more validation, reconcile with "unsigned-cmd" validation before this

                    (async/<!! (txproto/new-ledger-async (:group system) network ledger-id id signed-cmd owners))

                    id)
      :delete-ledger (let [{:keys [ledger]} cmd-data
                           [network ledger-id] (if (sequential? ledger) ledger (str/split ledger #"/"))
                           old-session (session/session conn ledger)
                           db          (async/<!! (session/current-db old-session))
                           _           (when-not (or (-> system :group :open-api)
                                                     (async/<!! (auth/root-role? db ["_auth/id" auth-id])))
                                         (throw (ex-info (str "To delete a ledger, must be using an open API or an auth record with a root role.")
                                                         {:status 401 :error :db/invalid-auth})))]
                       (async/<!! (ledger-delete/process conn network ledger-id))
                       (session/close old-session))
      :default-key (let [{:keys [expire nonce network ledger-id private-key]} cmd-data
>>>>>>> fd999e99
                         default-auth-id (some-> (txproto/get-shared-private-key (:group system))
                                                 (crypto/account-id-from-private))
                         network-auth-id (some->> network
                                                  (txproto/get-shared-private-key (:group system))
                                                  (crypto/account-id-from-private))]
                     ;; signed auth-id must be either the network or txgroup default key to succeed
                     (when-not (or (= auth-id default-auth-id)
                                   (= auth-id network-auth-id))
                       (throw-invalid-command (str "Command signed with unknown auth id: " auth-id)))
                     (when (not (string? private-key))
                       (throw-invalid-command "A string private-key must be provided."))
                     (when (and expire (or (not (pos-int? expire)) (< expire (System/currentTimeMillis))))
                       (throw-invalid-command (format "Transaction 'expire', when provided, must be epoch millis and be later than now. expire: %s current time: %s" expire (System/currentTimeMillis))))
                     (when (and nonce (not (int? nonce)))
                       (throw-invalid-command (format "Nonce, if provided, must be an integer. Provided: %s" nonce)))
                     (when (and ledger-id (not (string? ledger-id)))
                       (throw-invalid-command (str "Ledger-id must be a string if provided. Provided: " (pr-str ledger-id))))
                     (when (and network (not (string? network)))
                       (throw-invalid-command (str "Network must be a string if provided. Provided: " (pr-str network))))
                     (cond
                       (and network ledger-id)
                       (txproto/set-shared-private-key (:group system) network ledger-id private-key)

                       network
                       (txproto/set-shared-private-key (:group system) network private-key)

                       :else
                       (txproto/set-shared-private-key (:group system) private-key))))))


(def subscription-auth (atom {}))

(defn ledger-info
  "Returns basic ledger information for incoming requests."
  [system network ledger-id]
  (if (and network ledger-id)
    (do
      (log/debug "Get ledger-info request for" (str network "/" ledger-id))
      (-> (txproto/ledger-info (:group system) network ledger-id)
          (select-keys [:indexes :block :index :status])))
    {}))

(defn ledger-stats
  "Returns more detailed statistics about ledger than base ledger-info"
  [system ledger success! error!]
  (async/go
    (log/debug "Got ledger-stats req for" ledger)
    (let [[network ledger-id] (session/resolve-ledger (:conn system) ledger)]
      (log/debug "ledger-stats resolved ledger" ledger)
      (if-not (and network ledger-id)
        (error! (ex-info (str "Invalid ledger: " ledger)
                         {:status 400 :error :db/invalid-ledger}))
        (let [ledger-info (ledger-info system network ledger-id)
              _           (log/debug "Ledger info for" ledger "-" ledger-info)
              db-stat     (when (and (seq ledger-info) ; skip stats if db is still initializing
                                     (not= :initialize (:status ledger-info)))
                            (let [session-db (async/<! (session/db (:conn system) ledger {}))]
                              (if (util/exception? session-db)
                                session-db
                                (get session-db :stats))))]
          (if (util/exception? db-stat)
            (error! db-stat)
            (success! (merge ledger-info db-stat))))))))

(defn message-handler
  "Response messages are [operation subject data opts]"
  ([system producer-chan msg]
   (message-handler system producer-chan (str (random-uuid)) msg))
  ([system producer-chan ws-id msg]
   (let [[operation req-id arg] msg
         success! (fn [resp] (async/put! producer-chan [:response req-id resp nil]))
         error!   (fn [e]
                    (let [exdata     (ex-data e)
                          status     (or (:status exdata) 500)
                          error      (or (:error exdata) :db/unexpected-error)
                          error-resp {:message (ex-message e)
                                      :status  status
                                      :error   error}]
                      ;; log any unexpected errors locally
                      (when (>= status 500)
                        (log/error e "Unexpected error processing message:" msg))
                      (async/put! producer-chan [:response req-id nil error-resp])))]
     (log/debug "Incoming message:" msg)
     (try
       (case (keyword operation)
         :close (do ;; close will trigger the on-closed callback and clean up all session info.
                  ;; send a confirmation message first
                  (success! true)
                  ;(s/put! ws (json/write [(assoc header :status 200) true]))
                  (async/close! producer-chan))
         :ping (async/put! producer-chan [:pong req-id true nil])

         :settings (let [open-api? (-> system :group :open-api)
                         has-auth? (-> (get-in @subscription-auth [ws-id])
                                       (as-> wsm (reduce-kv (fn [res _ val] (if (map? val) (into res (vals val)) res)) [] wsm))
                                       seq)]
                     (cond-> {:open-api?         open-api?
                              :password-enabled? (-> system :conn pw-auth/password-enabled?)}
                             (or open-api? has-auth?) (assoc :jwt-secret (-> system :conn :meta :password-auth :secret
                                                                             (ab-core/byte-array-to-base :hex)))
                             true success!))

         :cmd (success! (process-command system arg))

         :subscribe (let [pw-enabled?     (pw-auth/password-enabled? (:conn system))
                          open-api?       (-> system :group :open-api)
                          transactor?     (-> system :conn :transactor?)
                          _               (when (and (sequential? arg) (not (or pw-enabled? (not open-api?))))
                                            (throw (ex-info (str "Supplying an auth/jwt is not allowed.")
                                                            {:status 400 :error :db/invalid-request})))
                          [ledger auth-or-jwt] (cond
                                                 (sequential? (first arg)) ;; [ [network, ledger-id], auth ]
                                                 arg

                                                 :else ;; network/ledger-id or [network, ledger-id]
                                                 [arg])

                          auth            (cond
                                            (and (nil? auth-or-jwt)
                                                 (or open-api? transactor?)) ;; open, give root access
                                            0

                                            (and (int? auth-or-jwt) open-api?) ;; open, allow them to select any auth
                                            auth-or-jwt

                                            (and (string? auth-or-jwt) pw-enabled?) ;; jwt, figure out auth
                                            (-> (pw-auth/fluree-auth-map (:conn system) auth-or-jwt)
                                                :id)

                                            (or (string? auth-or-jwt) (sequential? auth-or-jwt)) ;; ["_auth/id", "TfG81..."]  or "TfG81..."
                                            (let [auth-id (if (string? auth-or-jwt)
                                                            ["_auth/id" auth-or-jwt]
                                                            auth-or-jwt)
                                                  root-db (async/<!! (fdb/db (:conn system) ledger))]
                                              (async/<!! (dbproto/-subid root-db auth-id))))
                          _               (when-not (or auth open-api?)
                                            (throw (ex-info "To access the server, either open-api must be true or a valid auth must be provided."
                                                            {:status 401
                                                             :error  :db/invalid-request})))

                          resolved-ledger (session/resolve-ledger (:conn system) ledger)
                          [network ledger-id] resolved-ledger
                          _               (when-not (txproto/ledger-exists? (:group system) network ledger-id)
                                            (throw (ex-info (str "Ledger " ledger " does not exist on this server.")
                                                            {:status 400 :error :db/invalid-ledger})))
                          _               (swap! subscription-auth assoc-in [ws-id network ledger-id] auth)]
                      (event-bus/subscribe-db resolved-ledger producer-chan)
                      (success! true))

         :unsubscribe (let [ledger          (if (sequential? (first arg))
                                              ;; Expect [ [network, ledger-id], auth ] or [network, ledger-id] or network/ledger-id
                                              (first arg)
                                              arg)
                            resolved-ledger (session/resolve-ledger (:conn system) ledger)
                            [network ledger-id] resolved-ledger
                            _               (when-not (txproto/ledger-exists? (:group system) network ledger-id)
                                              (throw (ex-info (str "Ledger " resolved-ledger " does not exist.")
                                                              {:status 400 :error :db/invalid-ledger})))
                            _               (swap! subscription-auth update-in [ws-id network] ledger-id)]
                        (event-bus/unsubscribe-db resolved-ledger producer-chan)
                        (success! true))

         :nw-subscribe (if (-> system :group :open-api)
                         (raft/monitor-raft (-> system :group) (fn [x] (let [{:keys [time event]} x
                                                                             [op data] event
                                                                             elapsed-t (some-> (:request data) :instant (#(- (System/currentTimeMillis) %)))]
                                                                         (when
                                                                           (or (not (#{:append-entries
                                                                                       :append-entries-response} op))
                                                                               (> (count (-> x :event second :entries)) 0))
                                                                           (async/put! producer-chan
                                                                                       [:nw-log req-id {:op      op
                                                                                                        :time    time
                                                                                                        :data    (str data)
                                                                                                        :elapsed elapsed-t}])))))

                         (throw-invalid-command (str "Can only subscribe to network if using an open API.")))

         :nw-unsubscribe (raft/monitor-raft-stop (-> system :group))

         :unsigned-cmd (let [cmd-data    arg
<<<<<<< HEAD
                             {:keys [db jwt]} cmd-data
                             cmd-type    (keyword (:type cmd-data))
                             _           (when-not (#{:tx :new-db :default-key :delete-db} cmd-type)
                                           (throw-invalid-command (str "Invalid command type (:type) provided in unsigned command: " (:type cmd-data))))
                             [network dbid] (cond
                                              (= :new-db cmd-type)
                                              (cond
                                                (= :json-ld (:db-type cmd-data))
                                                [(util/keyword->str (:method cmd-data)) db]

                                                (string? db)
                                                (str/split db #"/")

                                                (sequential? db)
                                                db

                                                :else
                                                (throw (ex-info (str "Invalid db provided for new-db: " (pr-str db))
                                                                {:status 400 :error :db/invalid-command})))

                                              (= :delete-db cmd-type)
                                              (session/resolve-ledger (:conn system) db)

                                              (= :tx cmd-type)
                                              (session/resolve-ledger (:conn system) db)

                                              (= :default-key cmd-type)
                                              (let [{:keys [network dbid]} cmd-data]
                                                [network dbid]))
=======
                             {:keys [type ledger jwt]} cmd-data
                             cmd-type    (keyword type)
                             _           (when-not (#{:tx :new-ledger :default-key :delete-ledger} cmd-type)
                                           (throw-invalid-command
                                             (str "Invalid command type (:type) provided in unsigned command: "
                                                  (:type cmd-data))))
                             [network ledger-id] (cond
                                                   (= :new-ledger cmd-type)
                                                   (cond
                                                     (string? ledger) (str/split ledger #"/")
                                                     (sequential? ledger) ledger
                                                     :else (throw (ex-info (str "Invalid ledger provided for new-ledger: " (pr-str ledger))
                                                                           {:status 400 :error :db/invalid-command})))

                                                   (= :delete-ledger cmd-type)
                                                   (session/resolve-ledger (:conn system) ledger)

                                                   (= :tx cmd-type)
                                                   (session/resolve-ledger (:conn system) ledger)

                                                   (= :default-key cmd-type)
                                                   (let [{:keys [network ledger-id]} cmd-data]
                                                     [network ledger-id]))
>>>>>>> fd999e99
                             private-key (if (nil? jwt)
                                           (let [pk (txproto/get-shared-private-key
                                                      (:group system) network ledger-id)]
                                             (if pk
                                               (log/debug "Signing unsigned cmd with default private key")
                                               (log/error "No private key found to sign unsigned cmd"))
                                             pk)
                                           (let [jwt-options (-> system :conn :meta :password-auth)
                                                 {:keys [secret]} jwt-options
                                                 _           (token-auth/verify-jwt secret jwt)]
                                             (async/<!! (pw-auth/fluree-decode-jwt (:conn system) jwt))))
                             {:keys [expire nonce] :or {nonce (System/currentTimeMillis)}} cmd-data
                             expire      (or expire (+ 60000 nonce))
                             cmd-data*   (assoc cmd-data :expire expire :nonce nonce)]
                         (when (< expire (System/currentTimeMillis))
                           (throw-invalid-command (format "Command expired. Expiration: %s. Current time: %s."
                                                          expire (System/currentTimeMillis))))
                         (when (and (= :new-ledger cmd-type)
                                    (txproto/ledger-exists? (:group system) network ledger-id))
                           (throw-invalid-command (str "The ledger already exists or existed: " ledger)))
                         (when (and (= :tx cmd-type)
                                    (not (txproto/ledger-exists? (:group system) network ledger-id)))
                           (throw-invalid-command (str "Ledger does not exist: " ledger)))
                         (when-not private-key
                           (throw-invalid-command (str "The ledger group is not configured with a default private "
                                                       "key for use with ledger: " ledger ". Unable to process an unsigned "
                                                       "transaction.")))
                         (let [cmd        (-> cmd-data*
                                              (util/without-nils)
                                              (json/stringify))
                               sig        (crypto/sign-message cmd private-key)
                               id         (crypto/sha3-256 cmd)
                               signed-cmd {:cmd    cmd
                                           :sig    sig
                                           :id     id
                                           :ledger ledger}]
                           (success! (process-command system signed-cmd))))

         :ledger-info (let [[network ledger-id] (session/resolve-ledger (:conn system) arg)]
                        (success! (ledger-info system network ledger-id)))

         :ledger-stats (future ; as thread/future - otherwise if this needs to load new db will have new requests and will permanently block
                         (ledger-stats system arg success! error!))

         :ledger-list (let [response (txproto/ledger-list (:group system))]
                        (success! response))

         ;; TODO - unsigned-cmd should cover a 'tx', remove below
         :tx (let [tx-map      arg
                   _           (log/debug "tx-map:" tx-map)
                   {:keys [ledger tx]} tx-map
                   [network ledger-id] (session/resolve-ledger (:conn system) ledger)
                   _           (when-not (txproto/ledger-exists? (:group system) network ledger-id)
                                 (throw-invalid-command (str "Ledger does not exist: " ledger)))
                   private-key (txproto/get-shared-private-key (:group system) network ledger-id)
                   _           (when-not private-key
                                 (throw-invalid-command (str "The ledger group is not configured with a default private "
                                                             "key for use with ledger: " ledger ". Unable to process an unsigned "
                                                             "transaction.")))
                   cmd         (fdb/tx->command ledger tx private-key tx-map)]
               (success! (process-command system cmd)))

         :pw-login (let [{:keys [ledger password user auth]} arg]
                     (when-not (pw-auth/password-enabled? (:conn system))
                       (throw (ex-info "Password authentication is not enabled."
                                       {:status 401 :error :db/no-password-auth})))
                     (when-not ledger
                       (throw (ex-info "A ledger must be supplied."
                                       {:status 400 :error :db/invalid-request})))
                     (when-not password
                       (throw (ex-info "A password must be supplied."
                                       {:status 400 :error :db/invalid-request})))
                     (when-not (or user auth)
                       (throw (ex-info "A user identity or auth identity must be supplied."
                                       {:status 400 :error :db/invalid-request})))
                     (async/go
                       (let [jwt (async/<! (pw-auth/fluree-login-user (:conn system) ledger password user auth arg))]
                         (if (util/exception? jwt)
                           (error! jwt)
                           (success! jwt)))))

         :pw-renew (let [{:keys [jwt expire]} arg
                         _           (when-not (pw-auth/password-enabled? (:conn system))
                                       (throw (ex-info "Password authentication is not enabled."
                                                       {:status 401 :error :db/no-password-auth})))
                         _           (when-not jwt
                                       (throw (ex-info "A token must be supplied."
                                                       {:status 400 :error :db/invalid-request})))
                         jwt-options (-> system :conn :meta :password-auth)
                         {:keys [secret]} jwt-options
                         jwt'        (token-auth/verify-jwt secret jwt)]
                     (when-not jwt'
                       (throw (ex-info "A valid JWT token must be supplied for a token renewal."
                                       {:status 401 :error :db/invalid-auth})))
                     (-> (pw-auth/fluree-renew-jwt jwt-options jwt' (util/without-nils {:expire expire}))
                         (success!)))

         :pw-generate (let [{:keys [ledger password roles user
                                    create-user? createUser
                                    private-key privateKey
                                    expire]} arg
                            _       (when-not (pw-auth/password-enabled? (:conn system))
                                      (throw (ex-info "Password authentication is not enabled."
                                                      {:status 401 :error :db/no-password-auth})))
                            _       (when-not ledger
                                      (throw (ex-info "A ledger must be supplied."
                                                      {:status 400 :error :db/invalid-request})))
                            _       (when-not password
                                      (throw (ex-info "A password must be supplied."
                                                      {:status 400 :error :db/invalid-request})))
                            conn    (:conn system)
                            options (util/without-nils
                                      {:roles        roles
                                       :user         user
                                       :private-key  (or private-key privateKey)
                                       :create-user? (or create-user? createUser)
                                       :expire       expire})]
                        (async/go
                          (let [resp (async/<! (pw-auth/fluree-new-pw-auth conn ledger password options))
                                {:keys [jwt]} resp]
                            (if (util/exception? resp)
                              (error! resp)
                              (success! jwt))))))

       (catch Exception e
         (log/error {:error   e
                     :message msg}
                   "Error caught in incoming message handler:")
         (error! e))))))<|MERGE_RESOLUTION|>--- conflicted
+++ resolved
@@ -112,62 +112,19 @@
                           {:status 400
                            :error  :db/invalid-action}))))
 
-<<<<<<< HEAD
-      :new-db (let [{:keys [db snapshot auth expire nonce owners db-type method]} cmd-data
-                    [network ledger-id] (cond
-                                          (= :json-ld (keyword db-type))
-                                          [(util/keyword->str method) db]
-
-                                          (sequential? db)
-                                          db
-
-                                          (string? db)
-                                          (str/split db #"/")
-
-                                          :else
-                                          (throw-invalid-command (str "Invalid new-db: " db)))]
-                (when (and auth auth-id (not= auth auth-id))
-                  (throw-invalid-command (str "New-db command was signed by auth: " auth-id " but the command specifies auth: " auth ". They must be the same if auth is provided.")))
-                (when-not (re-matches #"^[a-z0-9-]+$" network)
-                  (throw-invalid-command (str "Invalid network name: " network)))
-                (when-not (re-matches #"^[a-z0-9-]+$" ledger-id)
-                  (throw-invalid-command (str "Invalid ledger name: " ledger-id)))
-                (when (and expire (or (not (pos-int? expire)) (< expire (System/currentTimeMillis))))
-                  (throw-invalid-command (format "Transaction 'expire', when provided, must be epoch millis and be later than now. expire: %s current time: %s" expire (System/currentTimeMillis))))
-                (when (and nonce (not (int? nonce)))
-                  (throw-invalid-command (format "Nonce, if provided, must be an integer. Provided: %s" nonce)))
-                (when ((set (txproto/all-ledger-list (:group system))) [network ledger-id])
-                  (throw-invalid-command (format "Cannot create a new ledger, it already exists or existed: %s" db)))
-                (when snapshot
-                  (let [storage-exists? (-> system :conn :storage-exists)
-                        exists?         (storage-exists? (str snapshot))]
-                    (when-not exists?
-                      (throw-invalid-command
-                        (format "Cannot create a new db, snapshot file, %s, does not exist in storage, %s"
-                                snapshot (case (-> system :conn :storage-type)
-                                           :s3 (-> system :conn :meta :s3-storage)
-                                           :file (-> system :conn :meta :file-storage-path)
-                                           (-> system :conn :storage-type)))))))
-
-                ;; TODO - do more validation, reconcile with "unsigned-cmd" validation before this
-
-                (async/<!! (txproto/new-ledger-async (:group system) network ledger-id id signed-cmd owners))
-
-                id)
-      :delete-db (let [{:keys [db]} cmd-data
-                       [network dbid] (if (sequential? db) db (str/split db #"/"))
-                       old-session    (session/session conn db)
-                       db*            (async/<!! (session/current-db old-session))
-                       _ (when-not (or (-> system :group :open-api)
-                                       (async/<!! (auth/root-role? db* ["_auth/id" auth-id])))
-                           (throw (ex-info (str "To delete a ledger, must be using an open API or an auth record with a root role.")
-                                           {:status 401 :error :db/invalid-auth})))]
-                   (async/<!! (ledger-delete/process conn network dbid))
-                   (session/close old-session))
-      :default-key (let [{:keys [expire nonce network dbid private-key]} cmd-data
-=======
-      :new-ledger (let [{:keys [ledger snapshot auth expire nonce owners]} cmd-data
-                        [network ledger-id] (if (sequential? ledger) ledger (str/split ledger #"/"))]
+      :new-ledger (let [{:keys [ledger snapshot auth expire nonce owners db-type method]} cmd-data
+                        [network ledger-id] (cond
+                                              (= :json-ld (keyword db-type))
+                                              [(util/keyword->str method) ledger]
+
+                                              (sequential? ledger)
+                                              ledger
+
+                                              (string? ledger)
+                                              (str/split ledger #"/")
+
+                                              :else
+                                              (throw-invalid-command (str "Invalid ledger name: " ledger)))]
                     (when (and auth auth-id (not= auth auth-id))
                       (throw-invalid-command (str "New-ledger command was signed by auth: " auth-id
                                                   " but the command specifies auth: " auth
@@ -188,7 +145,7 @@
                             exists?         (storage-exists? (str snapshot))]
                         (when-not exists?
                           (throw-invalid-command
-                            (format "Cannot create a new ledger, snapshot file %s does not exist in storage %s"
+                            (format "Cannot create a new ledger, snapshot file, %s, does not exist in storage, %s"
                                     snapshot (case (-> system :conn :storage-type)
                                                :s3 (-> system :conn :meta :s3-storage)
                                                :file (-> system :conn :meta :file-storage-path)
@@ -202,15 +159,14 @@
       :delete-ledger (let [{:keys [ledger]} cmd-data
                            [network ledger-id] (if (sequential? ledger) ledger (str/split ledger #"/"))
                            old-session (session/session conn ledger)
-                           db          (async/<!! (session/current-db old-session))
+                           db*         (async/<!! (session/current-db old-session))
                            _           (when-not (or (-> system :group :open-api)
-                                                     (async/<!! (auth/root-role? db ["_auth/id" auth-id])))
+                                                     (async/<!! (auth/root-role? db* ["_auth/id" auth-id])))
                                          (throw (ex-info (str "To delete a ledger, must be using an open API or an auth record with a root role.")
                                                          {:status 401 :error :db/invalid-auth})))]
                        (async/<!! (ledger-delete/process conn network ledger-id))
                        (session/close old-session))
       :default-key (let [{:keys [expire nonce network ledger-id private-key]} cmd-data
->>>>>>> fd999e99
                          default-auth-id (some-> (txproto/get-shared-private-key (:group system))
                                                  (crypto/account-id-from-private))
                          network-auth-id (some->> network
@@ -265,7 +221,7 @@
                          {:status 400 :error :db/invalid-ledger}))
         (let [ledger-info (ledger-info system network ledger-id)
               _           (log/debug "Ledger info for" ledger "-" ledger-info)
-              db-stat     (when (and (seq ledger-info) ; skip stats if db is still initializing
+              db-stat     (when (and (seq ledger-info)      ; skip stats if db is still initializing
                                      (not= :initialize (:status ledger-info)))
                             (let [session-db (async/<! (session/db (:conn system) ledger {}))]
                               (if (util/exception? session-db)
@@ -296,7 +252,7 @@
      (log/debug "Incoming message:" msg)
      (try
        (case (keyword operation)
-         :close (do ;; close will trigger the on-closed callback and clean up all session info.
+         :close (do                                         ;; close will trigger the on-closed callback and clean up all session info.
                   ;; send a confirmation message first
                   (success! true)
                   ;(s/put! ws (json/write [(assoc header :status 200) true]))
@@ -325,7 +281,7 @@
                                                  (sequential? (first arg)) ;; [ [network, ledger-id], auth ]
                                                  arg
 
-                                                 :else ;; network/ledger-id or [network, ledger-id]
+                                                 :else      ;; network/ledger-id or [network, ledger-id]
                                                  [arg])
 
                           auth            (cond
@@ -392,50 +348,26 @@
          :nw-unsubscribe (raft/monitor-raft-stop (-> system :group))
 
          :unsigned-cmd (let [cmd-data    arg
-<<<<<<< HEAD
-                             {:keys [db jwt]} cmd-data
-                             cmd-type    (keyword (:type cmd-data))
-                             _           (when-not (#{:tx :new-db :default-key :delete-db} cmd-type)
-                                           (throw-invalid-command (str "Invalid command type (:type) provided in unsigned command: " (:type cmd-data))))
-                             [network dbid] (cond
-                                              (= :new-db cmd-type)
-                                              (cond
-                                                (= :json-ld (:db-type cmd-data))
-                                                [(util/keyword->str (:method cmd-data)) db]
-
-                                                (string? db)
-                                                (str/split db #"/")
-
-                                                (sequential? db)
-                                                db
-
-                                                :else
-                                                (throw (ex-info (str "Invalid db provided for new-db: " (pr-str db))
-                                                                {:status 400 :error :db/invalid-command})))
-
-                                              (= :delete-db cmd-type)
-                                              (session/resolve-ledger (:conn system) db)
-
-                                              (= :tx cmd-type)
-                                              (session/resolve-ledger (:conn system) db)
-
-                                              (= :default-key cmd-type)
-                                              (let [{:keys [network dbid]} cmd-data]
-                                                [network dbid]))
-=======
                              {:keys [type ledger jwt]} cmd-data
                              cmd-type    (keyword type)
                              _           (when-not (#{:tx :new-ledger :default-key :delete-ledger} cmd-type)
-                                           (throw-invalid-command
-                                             (str "Invalid command type (:type) provided in unsigned command: "
-                                                  (:type cmd-data))))
+                                           (throw-invalid-command (str "Invalid command type (:type) provided in unsigned command: "
+                                                                       (:type cmd-data))))
                              [network ledger-id] (cond
                                                    (= :new-ledger cmd-type)
                                                    (cond
-                                                     (string? ledger) (str/split ledger #"/")
-                                                     (sequential? ledger) ledger
-                                                     :else (throw (ex-info (str "Invalid ledger provided for new-ledger: " (pr-str ledger))
-                                                                           {:status 400 :error :db/invalid-command})))
+                                                     (= :json-ld (:db-type cmd-data))
+                                                     [(util/keyword->str (:method cmd-data)) ledger]
+
+                                                     (string? ledger)
+                                                     (str/split ledger #"/")
+
+                                                     (sequential? ledger)
+                                                     ledger
+
+                                                     :else
+                                                     (throw (ex-info (str "Invalid ledger provided for new-ledger: " (pr-str ledger))
+                                                                     {:status 400 :error :db/invalid-command})))
 
                                                    (= :delete-ledger cmd-type)
                                                    (session/resolve-ledger (:conn system) ledger)
@@ -446,7 +378,6 @@
                                                    (= :default-key cmd-type)
                                                    (let [{:keys [network ledger-id]} cmd-data]
                                                      [network ledger-id]))
->>>>>>> fd999e99
                              private-key (if (nil? jwt)
                                            (let [pk (txproto/get-shared-private-key
                                                       (:group system) network ledger-id)]
@@ -488,7 +419,7 @@
          :ledger-info (let [[network ledger-id] (session/resolve-ledger (:conn system) arg)]
                         (success! (ledger-info system network ledger-id)))
 
-         :ledger-stats (future ; as thread/future - otherwise if this needs to load new db will have new requests and will permanently block
+         :ledger-stats (future                              ; as thread/future - otherwise if this needs to load new db will have new requests and will permanently block
                          (ledger-stats system arg success! error!))
 
          :ledger-list (let [response (txproto/ledger-list (:group system))]
@@ -574,5 +505,5 @@
        (catch Exception e
          (log/error {:error   e
                      :message msg}
-                   "Error caught in incoming message handler:")
+                    "Error caught in incoming message handler:")
          (error! e))))))