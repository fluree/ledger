(ns fluree.db.ledger.docs.getting-started.basic-schema
  (:require [clojure.test :refer :all]
            [fluree.db.ledger.test-helpers :as test]
            [fluree.db.api :as fdb]
            [clojure.core.async :as async]
            [clojure.java.io :as io]
            [clojure.tools.reader.edn :as edn]))

(use-fixtures :once test/test-system)

(defn get-db
  ([ledger-name]
   (get-db ledger-name {}))
  ([ledger-name opts]
   (fdb/db (:conn test/system) ledger-name opts)))

(defn get-conn
  []
  (:conn test/system))

(defn issue-consecutive-transactions
  ([ledger txns]
   (issue-consecutive-transactions ledger txns {}))
  ([ledger txns opts]
   (let [conn (get-conn)]
     (async/go-loop [results []
                     [txn & r] txns]
       (let [resp    (async/<!! (fdb/transact-async conn ledger txn opts))
             results (conj results resp)]
         (if r
           (recur results r)
           results))))))


;; Add collections

(deftest add-collections*
  (testing "Add the person, chat, comment, artist, and movie collections"
    (let [collection-txn  [{:_id  "_collection"
                            :name "person"}
                           {:_id  "_collection"
                            :name "chat"}
                           {:_id  "_collection"
                            :name "comment"}
                           {:_id  "_collection"
                            :name "artist"}
                           {:_id  "_collection"
                            :name "movie"}]
          collection-resp (async/<!! (fdb/transact-async (get-conn) test/ledger-chat collection-txn))]

      ;; status should be 200
      (is (= 200 (:status collection-resp)))

      ;; block should be 2
      (is (= 2 (:block collection-resp)))

      ;; tempids should only have _collection key with two-tuple integer range
      (is (= #{"_collection"} (-> collection-resp :tempids keys set)))
      (is (= 2 (-> collection-resp :tempids (get "_collection") count)))
      (is (->> collection-resp :tempids (#(get % "_collection")) (every? int?))))))

;; Add predicates

(deftest add-predicates
  (testing "Add predicates for the chat app"
    (let [filename        "../test/fluree/db/ledger/Resources/ChatApp/chatPreds.edn"
          predicate-txn   (edn/read-string (slurp (io/resource filename)))
          collection-resp (async/<!! (fdb/transact-async (get-conn) test/ledger-chat predicate-txn))]

      ;; status should be 200
      (is (= 200 (:status collection-resp)))

      ;; block should be 3
      (is (= 3 (:block collection-resp)))

      ;; there should be 16 _predicate tempids
      (is (= 17 (-> collection-resp :tempids (test/get-tempid-count "_predicate")))))))

;; Add sample data

(deftest add-sample-data
  (testing "Add sample data for the chat app"
    (let [filename        "../test/fluree/db/ledger/Resources/ChatApp/chatAppData.edn"
          predicate-txn   (edn/read-string (slurp (io/resource filename)))
          collection-resp (async/<!! (fdb/transact-async (get-conn) test/ledger-chat predicate-txn))]

      ;; status should be 200
      (is (= 200 (:status collection-resp)))

      ;; block should be 4
      (is (= 4 (:block collection-resp)))

      ;; there should be 17 tempids
      (is (= 15 (count (:tempids collection-resp))))

      ;; there should be 3 chat tempids that were not unique
      (is (= 3 (-> collection-resp :tempids (test/get-tempid-count "chat")))))))


(deftest graphql-txn
  (testing "Add to Person collection by way of GraphQL mutation syntax"
    (let [graphql-txn     {:query     "mutation addPeople ($myPeopleTx: JSON) { transact(tx: $myPeopleTx)}"
                           :variables {:myPeopleTx "[{ \"_id\": \"person\", \"handle\": \"aSmith\", \"fullName\": \"Alice Smith\" }, { \"_id\": \"person\", \"handle\": \"aVargas\", \"fullName\": \"Alex Vargas\" }]"}}
          collection-resp (async/<!! (fdb/graphql-async (get-conn) test/ledger-chat graphql-txn))]

<<<<<<< HEAD
      (is (= 200 (:status collection-resp)))
      (is (= 5 (:block collection-resp)))
      ;; tempids should only have person key
      (= #{"person"} (-> collection-resp :tempids keys set))
      ;; should be two persons added
      (is (= 2 (-> collection-resp :tempids (test/get-tempid-count "person")))))))
=======
    (is (= 200 (:status collection-resp)))
    (is (= 5 (:block collection-resp)))
    ;; tempids should only have person key
    (is (= #{"person"} (-> collection-resp :tempids keys set)))
    ;; should be two persons added
    (is (= 2 (-> collection-resp :tempids (test/get-tempid-count "person"))))))
>>>>>>> 21f3f53c


(deftest basic-schema-test
  (testing "Setting up the schema and sample data in the Getting Started section"
    (add-collections*)
    (add-predicates)
    (add-sample-data)
    (graphql-txn)))<|MERGE_RESOLUTION|>--- conflicted
+++ resolved
@@ -103,21 +103,12 @@
                            :variables {:myPeopleTx "[{ \"_id\": \"person\", \"handle\": \"aSmith\", \"fullName\": \"Alice Smith\" }, { \"_id\": \"person\", \"handle\": \"aVargas\", \"fullName\": \"Alex Vargas\" }]"}}
           collection-resp (async/<!! (fdb/graphql-async (get-conn) test/ledger-chat graphql-txn))]
 
-<<<<<<< HEAD
       (is (= 200 (:status collection-resp)))
       (is (= 5 (:block collection-resp)))
       ;; tempids should only have person key
-      (= #{"person"} (-> collection-resp :tempids keys set))
+      (is (= #{"person"} (-> collection-resp :tempids keys set)))
       ;; should be two persons added
       (is (= 2 (-> collection-resp :tempids (test/get-tempid-count "person")))))))
-=======
-    (is (= 200 (:status collection-resp)))
-    (is (= 5 (:block collection-resp)))
-    ;; tempids should only have person key
-    (is (= #{"person"} (-> collection-resp :tempids keys set)))
-    ;; should be two persons added
-    (is (= 2 (-> collection-resp :tempids (test/get-tempid-count "person"))))))
->>>>>>> 21f3f53c
 
 
 (deftest basic-schema-test
