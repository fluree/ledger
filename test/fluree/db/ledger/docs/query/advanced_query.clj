--- conflicted
+++ resolved
@@ -120,8 +120,6 @@
     (is (=  #{nil 351843720888321 351843720888322}
            (-> (map #(get-in % ["person/follows" "person/follows" "person/follows" :_id]) res) set)))))
 
-
-<<<<<<< HEAD
 (deftest aggregate-binding
   (testing "Aggregate function using two-tuple in where clause"
     (let [query      {:select ["?e" "?maxNum"]
@@ -138,7 +136,8 @@
 
       ;; sample data set has max favNum as 1950
       (is (= 1950 (first maxNumVals))))))
-=======
+
+
 (deftest group-by-with-limit-offset
   (testing "Group By query with limit returns first two full results"
     (let [query-all {:select "?favNums"
@@ -163,7 +162,6 @@
 
       ;; offset 2, limit 2 query should be same as drop 2 take 2
       (is (= res-offset (->> res-all (drop 2) (take 2) (into {})))))))
->>>>>>> d1caa046
 
 
 (deftest multi-query
@@ -208,11 +206,8 @@
   (graphql-with-reverse-ref)
   (crawl-graph-two)
   ;(crawl-graph-two-with-recur)
-<<<<<<< HEAD
   (aggregate-binding)
-=======
   (group-by-with-limit-offset)
->>>>>>> d1caa046
   (multi-query)
   ;(multi-query-with-error)
   )
