(ns fluree.db.ledger.docs.query.graphql
  (:require [clojure.test :refer :all]
            [fluree.db.ledger.test-helpers :as test]
            [fluree.db.ledger.docs.getting-started.basic-schema :as basic]
            [fluree.db.api :as fdb]
            [clojure.core.async :as async]))

(use-fixtures :once test/test-system)

(deftest basic-graphql
<<<<<<< HEAD
  (testing "Basic GraphQL query of chat collection"
    (let [graphql-query      {:query "{ graph {\n  chat {\n    _id\n    message\n  }\n}\n}"}
          res (async/<!! (fdb/graphql-async (basic/get-conn) test/ledger-chat graphql-query))]
      (is (coll? (:chat res)))
      (is (every? #(get % "_id") (:chat res))))))
=======
  (testing "Basic GraphQL query of chat collection")
  (let [graphql-query      {:query "{ graph {\n  chat {\n    _id\n    message\n  }\n}\n}"}
        res (async/<!! (fdb/graphql-async (basic/get-conn) test/ledger-chat graphql-query))]
    (is (coll? (:chat res)))
    (is (every? #(:_id %) (:chat res)))))
>>>>>>> 1f8a425d

(deftest graphql-crawl-query
  (testing "GraphQL query that crawls from chat to referenced person"
    (let [graphql-query      {:query "{ graph {\n  chat {\n    _id\n    message\n    person {\n        _id\n        handle\n    }\n  }\n}\n}"}
          res (async/<!! (fdb/graphql-async (basic/get-conn) test/ledger-chat graphql-query))]
      (is (-> res :chat first (get-in ["person" "handle"]) string?))
      (is (-> res :chat first (get-in ["person" :_id]) number?)))))

(deftest graphql-wildcard-query
  (testing "GraphQL query that implements a non-GraphQL-supported wildcard operator"
    (let [graphql-query      {:query "{ graph {\n  person {\n    *\n  }\n}\n}"}
          res (async/<!! (fdb/graphql-async (basic/get-conn) test/ledger-chat graphql-query))]

<<<<<<< HEAD
      (is (every? #(get % "_id") (:person res))))))
=======
    (is (every? #(:_id %) (:person res)))))
>>>>>>> 1f8a425d

(deftest graphql-reverse-crawl-query
  (testing "GraphQL query that reverse-crawls from person back to chat"
    (let [graphql-query      {:query "{ graph {\n  person {\n    chat_Via_person {\n      _id\n      instant\n      message\n    }\n  }\n}\n}"}
          res (async/<!! (fdb/graphql-async (basic/get-conn) test/ledger-chat graphql-query))]

      (is (-> res :person first (get "chat/_person") vector?)))))

(deftest graphql-query-single-block
  (testing "GraphQL query that specifies single block"
    (let [graphql-query      {:query "query  {\n  block(from: 3, to: 3)\n}"}
          res (first (async/<!! (fdb/graphql-async (basic/get-conn) test/ledger-chat graphql-query)))]

      (is (= (:block res) 3))
      (is (every? #(= (type %) fluree.db.flake.Flake) (-> res :flakes))))))

(deftest graphql-query-range-blocks
  (testing "GraphQL query that specifies a range of blocks"
    (let [graphql-query      {:query "query  {\n  block(from: 3, to: 5)\n}"}
          res (async/<!! (fdb/graphql-async (basic/get-conn) test/ledger-chat graphql-query))
          blocks (filter #(not (nil? %)) res)]

      (is (every? #(get % :block) blocks)))))

(deftest graphql-query-blocks-lower-limit
  (testing "GraphQL query that specifies a range of blocks from lower limit"
    (let [graphql-query      {:query "query  {\n  block(from: 3)\n}"}
          res (async/<!! (fdb/graphql-async (basic/get-conn) test/ledger-chat graphql-query))]

      (is (every? #(get % :block) res)))))

(deftest graphql-test
  (basic-graphql)
  (graphql-crawl-query)
  (graphql-wildcard-query)
  (graphql-reverse-crawl-query)
  (graphql-query-single-block)
  (graphql-query-range-blocks)
  (graphql-query-blocks-lower-limit))

(deftest tests-independent
  (basic/add-collections*)
  (basic/add-predicates)
  (basic/add-sample-data)
  (basic/graphql-txn)
  (graphql-test))<|MERGE_RESOLUTION|>--- conflicted
+++ resolved
@@ -8,67 +8,55 @@
 (use-fixtures :once test/test-system)
 
 (deftest basic-graphql
-<<<<<<< HEAD
-  (testing "Basic GraphQL query of chat collection"
-    (let [graphql-query      {:query "{ graph {\n  chat {\n    _id\n    message\n  }\n}\n}"}
-          res (async/<!! (fdb/graphql-async (basic/get-conn) test/ledger-chat graphql-query))]
-      (is (coll? (:chat res)))
-      (is (every? #(get % "_id") (:chat res))))))
-=======
   (testing "Basic GraphQL query of chat collection")
   (let [graphql-query      {:query "{ graph {\n  chat {\n    _id\n    message\n  }\n}\n}"}
         res (async/<!! (fdb/graphql-async (basic/get-conn) test/ledger-chat graphql-query))]
     (is (coll? (:chat res)))
     (is (every? #(:_id %) (:chat res)))))
->>>>>>> 1f8a425d
 
 (deftest graphql-crawl-query
-  (testing "GraphQL query that crawls from chat to referenced person"
-    (let [graphql-query      {:query "{ graph {\n  chat {\n    _id\n    message\n    person {\n        _id\n        handle\n    }\n  }\n}\n}"}
-          res (async/<!! (fdb/graphql-async (basic/get-conn) test/ledger-chat graphql-query))]
-      (is (-> res :chat first (get-in ["person" "handle"]) string?))
-      (is (-> res :chat first (get-in ["person" :_id]) number?)))))
+  (testing "GraphQL query that crawls from chat to referenced person")
+  (let [graphql-query      {:query "{ graph {\n  chat {\n    _id\n    message\n    person {\n        _id\n        handle\n    }\n  }\n}\n}"}
+        res (async/<!! (fdb/graphql-async (basic/get-conn) test/ledger-chat graphql-query))]
+    (is (-> res :chat first (get-in ["person" "handle"]) string?))
+    (is (-> res :chat first (get-in ["person" :_id]) number?))))
 
 (deftest graphql-wildcard-query
-  (testing "GraphQL query that implements a non-GraphQL-supported wildcard operator"
-    (let [graphql-query      {:query "{ graph {\n  person {\n    *\n  }\n}\n}"}
-          res (async/<!! (fdb/graphql-async (basic/get-conn) test/ledger-chat graphql-query))]
+  (testing "GraphQL query that implements a non-GraphQL-supported wildcard operator")
+  (let [graphql-query      {:query "{ graph {\n  person {\n    *\n  }\n}\n}"}
+        res (async/<!! (fdb/graphql-async (basic/get-conn) test/ledger-chat graphql-query))]
 
-<<<<<<< HEAD
-      (is (every? #(get % "_id") (:person res))))))
-=======
     (is (every? #(:_id %) (:person res)))))
->>>>>>> 1f8a425d
 
 (deftest graphql-reverse-crawl-query
-  (testing "GraphQL query that reverse-crawls from person back to chat"
-    (let [graphql-query      {:query "{ graph {\n  person {\n    chat_Via_person {\n      _id\n      instant\n      message\n    }\n  }\n}\n}"}
-          res (async/<!! (fdb/graphql-async (basic/get-conn) test/ledger-chat graphql-query))]
+  (testing "GraphQL query that reverse-crawls from person back to chat")
+  (let [graphql-query      {:query "{ graph {\n  person {\n    chat_Via_person {\n      _id\n      instant\n      message\n    }\n  }\n}\n}"}
+        res (async/<!! (fdb/graphql-async (basic/get-conn) test/ledger-chat graphql-query))]
 
-      (is (-> res :person first (get "chat/_person") vector?)))))
+    (is (-> res :person first (get "chat/_person") vector?))))
 
 (deftest graphql-query-single-block
-  (testing "GraphQL query that specifies single block"
-    (let [graphql-query      {:query "query  {\n  block(from: 3, to: 3)\n}"}
-          res (first (async/<!! (fdb/graphql-async (basic/get-conn) test/ledger-chat graphql-query)))]
+  (testing "GraphQL query that specifies single block")
+  (let [graphql-query      {:query "query  {\n  block(from: 3, to: 3)\n}"}
+        res (first (async/<!! (fdb/graphql-async (basic/get-conn) test/ledger-chat graphql-query)))]
 
-      (is (= (:block res) 3))
-      (is (every? #(= (type %) fluree.db.flake.Flake) (-> res :flakes))))))
+    (is (= (:block res) 3))
+    (is (every? #(= (type %) fluree.db.flake.Flake) (-> res :flakes)))))
 
 (deftest graphql-query-range-blocks
-  (testing "GraphQL query that specifies a range of blocks"
-    (let [graphql-query      {:query "query  {\n  block(from: 3, to: 5)\n}"}
-          res (async/<!! (fdb/graphql-async (basic/get-conn) test/ledger-chat graphql-query))
-          blocks (filter #(not (nil? %)) res)]
+  (testing "GraphQL query that specifies a range of blocks")
+  (let [graphql-query      {:query "query  {\n  block(from: 3, to: 5)\n}"}
+        res (async/<!! (fdb/graphql-async (basic/get-conn) test/ledger-chat graphql-query))
+        blocks (filter #(not (nil? %)) res)]
 
-      (is (every? #(get % :block) blocks)))))
+    (is (every? #(get % :block) blocks))))
 
 (deftest graphql-query-blocks-lower-limit
-  (testing "GraphQL query that specifies a range of blocks from lower limit"
-    (let [graphql-query      {:query "query  {\n  block(from: 3)\n}"}
-          res (async/<!! (fdb/graphql-async (basic/get-conn) test/ledger-chat graphql-query))]
+  (testing "GraphQL query that specifies a range of blocks from lower limit")
+  (let [graphql-query      {:query "query  {\n  block(from: 3)\n}"}
+        res (async/<!! (fdb/graphql-async (basic/get-conn) test/ledger-chat graphql-query))]
 
-      (is (every? #(get % :block) res)))))
+    (is (every? #(get % :block) res))))
 
 (deftest graphql-test
   (basic-graphql)
@@ -84,4 +72,4 @@
   (basic/add-predicates)
   (basic/add-sample-data)
   (basic/graphql-txn)
-  (graphql-test))+  (graphql-test))
