{:deps     {org.clojure/clojure            {:mvn/version "1.11.1"}
            org.clojure/data.xml           {:mvn/version "0.2.0-alpha6"}
<<<<<<< HEAD
            com.fluree/alphabase           {:git/url "https://github.com/fluree/alphabase.git"
                                            :sha "1161efe7f5fd5abb066adf2283f5da3c7683a48f"}
            com.fluree/db                  {:git/url "https://github.com/fluree/db.git"
                                            :sha     "0900e445d230664657c2d202b636ce893d819977"}
=======
            com.fluree/alphabase           {:mvn/version "3.2.2"}
            com.fluree/db                  {:mvn/version "2.0.0-alpha4"}
>>>>>>> fd999e99
            com.fluree/raft                {:mvn/version "1.0.0-beta1"}
            com.fluree/crypto              {:mvn/version "0.3.9"}

            ;; network comm
            net.async/async                {:mvn/version "0.1.1"}

            ;; Lucene
            clucie/clucie                  {:mvn/version "0.4.2"}

            ;; AWS S3 API
            com.cognitect.aws/api          {:mvn/version "0.8.561"}
            com.cognitect.aws/endpoints    {:mvn/version "1.1.12.230"}
            com.cognitect.aws/s3           {:mvn/version "822.2.1145.0"}


            ;; web server
            http-kit/http-kit              {:mvn/version "2.6.0"}
            ring/ring-core                 {:mvn/version "1.9.5"}
            ring-cors/ring-cors            {:mvn/version "0.1.13"}
            compojure/compojure            {:mvn/version "1.7.0"}

            ;; logging
            ch.qos.logback/logback-classic {:mvn/version "1.2.11"}

            ;; config
            environ/environ                {:git/url   "https://github.com/cap10morgan/environ.git"
                                            :sha       "32682e865e8248d9df09643d6321ca4259fdbc19"
                                            :deps/root "environ"}

            ;; retries
            robert/bruce                   {:mvn/version "0.8.0"}}

 :paths    ["src" "resources"]

 :jvm-opts ["-Dclojure.tools.logging.factory=clojure.tools.logging.impl/slf4j-factory"]

 :aliases
 {:mvn/group-id    com.fluree
  :mvn/artifact-id ledger
  :mvn/version     "2.0.0-alpha4"

  :dev
  {:extra-paths ["dev" "test" "dev-resources"]
   :extra-deps  {org.clojure/tools.namespace {:mvn/version "1.3.0"}}}

  :test
  {:extra-paths ["test" "test-resources" "dev-resources"]
   :extra-deps  {com.cognitect/test-runner
                 {:git/url "https://github.com/cognitect-labs/test-runner.git"
                  :sha     "a85b3b02765fb68684ab9ee4a8598eacf7e471d2"}}
   :exec-fn     cognitect.test-runner.api/test}

  :jar
  {:replace-deps {com.github.seancorfield/depstar {:mvn/version "2.1.303"}}
   :exec-fn      hf.depstar/jar
   :exec-args    {:jar         "target/fluree-ledger.jar"
                  :group-id    :mvn/group-id
                  :artifact-id :mvn/artifact-id
                  :version     :mvn/version
                  :sync-pom    true}}

  :uberjar
  {:replace-deps {com.github.seancorfield/depstar {:mvn/version "2.1.303"}}
   :exec-fn      hf.depstar/uberjar
   :exec-args    {:jar         "target/fluree-ledger.standalone.jar"
                  :aot         [fluree.db.server]
                  :main-class  fluree.db.server
                  :group-id    :mvn/group-id
                  :artifact-id :mvn/artifact-id
                  :version     :mvn/version
                  :sync-pom    true}}

  :native-image
  {:main-opts  ["-m" "clj.native-image" "fluree.db.server"
                "-H:Name=fluree-ledger" "--no-fallback"
                "-H:+ReportExceptionStackTraces"
                ;; IncludeResources is pretty finicky. Lots of regexes I've tried don't
                ;; work and the logging the docs say you can turn on doesn't work.
                ;; So I'm just including everything for now. - WSM 2021/08/20
                "-H:IncludeResources=.*"
                "--enable-url-protocols=http,https"
                "--enable-all-security-services"
                "--report-unsupported-elements-at-runtime"
                "--initialize-at-build-time"
                "--allow-incomplete-classpath"
                "--install-exit-handlers"

                ;; Most of these initialize-at-run-time classes are from https://github.com/oracle/graal/issues/2050#issuecomment-797689154
                "--initialize-at-run-time=org.asynchttpclient.RequestBuilderBase,org.asynchttpclient.ntlm.NtlmEngine,io.netty.channel.kqueue.KQueue,io.netty.channel.kqueue.Native,io.netty.channel.kqueue.KQueueEventLoop,io.netty.channel.kqueue.KQueueEventArray,io.netty.util.internal.logging.Log4JLogger,io.netty.channel.epoll.Epoll,io.netty.channel.epoll.Native,io.netty.channel.epoll.EpollEventLoop,io.netty.channel.epoll.EpollEventArray,io.netty.channel.unix.Errors,io.netty.channel.unix.IovArray,io.netty.channel.unix.Limits,io.netty.channel.DefaultFileRegion,io.netty.handler.ssl.ReferenceCountedOpenSslContext,io.netty.handler.ssl.ReferenceCountedOpenSslEngine,io.netty.handler.ssl.JdkNpnApplicationProtocolNegotiator,io.netty.handler.ssl.JettyNpnSslEngine,io.netty.handler.ssl.ConscryptAlpnSslEngine,io.netty.handler.ssl.JettyAlpnSslEngine$ServerEngine,io.netty.handler.ssl.JettyAlpnSslEngine$ClientEngine,org.httpkit.client.ClientSslEngineFactory$SSLHolder,abracad.avro.ClojureData$Vars,org.apache.lucene.analysis.ja.dict.UnknownDictionary$SingletonHolder,org.apache.lucene.analysis.ja.dict.TokenInfoDictionary$SingletonHolder"

                ;; In theory this shouldn't be necessary w/ sufficient type hinting, but there's a bug in the go macro (I think)
                ;; that causes type hinting to not always work correctly inside them and you can't access fields of Java
                ;; types like fluree.db.flake.Flake b/c it will resort to reflection and that has to be configured under
                ;; graalvm native-images. I haven't figured out a minimal reproduction yet though. In the meantime, this fixes it.
                "-H:ReflectionConfigurationFiles=resources/native-image-config/reflect-config.json"]
   :jvm-opts   ["-Dclojure.compiler.direct-linking=true"]
   :extra-deps {clj.native-image/clj.native-image
                {:git/url "https://github.com/taylorwood/clj.native-image.git"
                 :sha     "4604ae76855e09cdabc0a2ecc5a7de2cc5b775d6"}}}

  :meta
  {:main-opts ["-m" "fluree.db.meta"]}

  :coverage
  {:extra-paths ["test"]
   :extra-deps  {cloverage/cloverage {:mvn/version "1.2.4"}}
   :main-opts   ["-m" "cloverage.coverage" "-p" "src" "-s" "test" "--test-ns-regex" "^fluree\\.db\\.ledger\\.ledger-test*$" "--output" "scanning_results/coverage"]}

  :eastwood
  {:extra-deps {jonase/eastwood {:mvn/version "1.2.4"}}
   :main-opts  ["-m" "eastwood.lint" {:source-paths ["src"] :test-paths ["test"]
                                      :config-files ["test-resources/eastwood-config.clj"]}]}

  :ancient
  {:extra-deps {com.github.liquidz/antq {:mvn/version "RELEASE"}}
   :main-opts  ["-m" "antq.core" "--skip=github-action"]}

  :clj-kondo
  {:extra-deps {clj-kondo/clj-kondo {:mvn/version "2022.06.22"}}
   :main-opts  ["-m" "clj-kondo.main" "--lint" "src" "--config" ".clj-kondo/config.edn"]}}}<|MERGE_RESOLUTION|>--- conflicted
+++ resolved
@@ -1,14 +1,9 @@
 {:deps     {org.clojure/clojure            {:mvn/version "1.11.1"}
             org.clojure/data.xml           {:mvn/version "0.2.0-alpha6"}
-<<<<<<< HEAD
             com.fluree/alphabase           {:git/url "https://github.com/fluree/alphabase.git"
                                             :sha "1161efe7f5fd5abb066adf2283f5da3c7683a48f"}
             com.fluree/db                  {:git/url "https://github.com/fluree/db.git"
-                                            :sha     "0900e445d230664657c2d202b636ce893d819977"}
-=======
-            com.fluree/alphabase           {:mvn/version "3.2.2"}
-            com.fluree/db                  {:mvn/version "2.0.0-alpha4"}
->>>>>>> fd999e99
+                                            :sha     "1ed2774eb732c98d0e13ce4054d442c342e00b6c"}
             com.fluree/raft                {:mvn/version "1.0.0-beta1"}
             com.fluree/crypto              {:mvn/version "0.3.9"}
 
