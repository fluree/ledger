--- conflicted
+++ resolved
@@ -1,18 +1,9 @@
-<<<<<<< HEAD
 {:deps     {org.clojure/clojure            {:mvn/version "1.11.1"}
             org.clojure/data.xml           {:mvn/version "0.2.0-alpha6"}
             com.fluree/alphabase           {:mvn/version "3.2.2"}
             com.fluree/db                  {:mvn/version "2.0.0-alpha1"}
             com.fluree/raft                {:mvn/version "1.0.0-beta1"}
             com.fluree/crypto              {:mvn/version "0.3.9"}
-=======
-{:deps {org.clojure/clojure               {:mvn/version "1.10.3"}
-        org.clojure/data.xml              {:mvn/version "0.2.0-alpha6"}
-        com.fluree/alphabase              {:mvn/version "3.2.2"}
-        com.fluree/db                     {:mvn/version "1.0.2"}
-        com.fluree/raft                   {:mvn/version "1.0.0-beta1"}
-        com.fluree/crypto                 {:mvn/version "0.3.9"}
->>>>>>> 96a07b18
 
             ;; network comm
             net.async/async                {:mvn/version "0.1.1"}
@@ -20,17 +11,11 @@
             ;; Lucene
             clucie/clucie                  {:mvn/version "0.4.2"}
 
-<<<<<<< HEAD
             ;; AWS S3 API
             com.cognitect.aws/api          {:mvn/version "0.8.539"}
             com.cognitect.aws/endpoints    {:mvn/version "1.1.12.192"}
             com.cognitect.aws/s3           {:mvn/version "822.2.1109.0"}
-=======
-        ;; AWS S3 API
-        com.cognitect.aws/api             {:mvn/version "0.8.539"}
-        com.cognitect.aws/endpoints       {:mvn/version "1.1.12.206"}
-        com.cognitect.aws/s3              {:mvn/version "822.2.1109.0"}
->>>>>>> 96a07b18
+
 
             ;; web server
             http-kit/http-kit              {:mvn/version "2.5.3"}
@@ -56,11 +41,7 @@
  :aliases
  {:mvn/group-id    com.fluree
   :mvn/artifact-id ledger
-<<<<<<< HEAD
   :mvn/version     "2.0.0-alpha1"
-=======
-  :mvn/version "1.0.2"
->>>>>>> 96a07b18
 
   :dev
   {:extra-paths ["dev", "test"]
@@ -139,10 +120,5 @@
    :main-opts  ["-m" "antq.core" "--skip=github-action"]}
 
   :clj-kondo
-<<<<<<< HEAD
-  {:extra-deps {clj-kondo/clj-kondo {:mvn/version "2022.04.08"}}
-   :main-opts  ["-m" "clj-kondo.main" "--lint" "src" "--config" ".clj-kondo/config.edn"]}}}
-=======
   {:extra-deps {clj-kondo/clj-kondo {:mvn/version "2022.04.25"}}
-   :main-opts ["-m" "clj-kondo.main" "--lint" "src" "--config" ".clj-kondo/config.edn"]}}}
->>>>>>> 96a07b18
+   :main-opts ["-m" "clj-kondo.main" "--lint" "src" "--config" ".clj-kondo/config.edn"]}}}