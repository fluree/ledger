--- conflicted
+++ resolved
@@ -3,13 +3,8 @@
             com.fluree/alphabase           {:mvn/version "3.3.0"}
             com.fluree/db                  {:mvn/version "2.0.0-beta1"}
             ;com.fluree/db                  {:local/root "../db"}
-<<<<<<< HEAD
             com.fluree/db                  {:git/url "https://github.com/fluree/db.git"
                                             :sha "3906fe606739aaf8c154b92b39e56d0c68c6c2a5"}
-=======
-            ;com.fluree/db                  {:git/url "https://github.com/fluree/db.git"
-            ;                                :sha     "b9c675599dc99b242bbdd66dd22d434694c4a709"}
->>>>>>> 48502e0e
             com.fluree/raft                {:mvn/version "1.0.0-beta1"}
             com.fluree/crypto              {:mvn/version "0.4.0"}
 
