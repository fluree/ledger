{:deps {org.clojure/clojure               {:mvn/version "1.10.3"}
        org.clojure/data.xml              {:mvn/version "0.2.0-alpha6"}
        com.fluree/alphabase              {:mvn/version "3.2.2"}
        com.fluree/db                     {:git/url "https://github.com/fluree/db.git"
<<<<<<< HEAD
                                           :sha "cf43b06a4a2b86d13d6cccd5a75f5383a7baf0ec"}
=======
                                           :sha "96fc34765f14ea301552dccc55e09efc2f7b0a49"}
>>>>>>> 0ae83a46
        com.fluree/raft                   {:mvn/version "1.0.0-beta1"}
        com.fluree/crypto                 {:mvn/version "0.3.7"}

        ;; network comm
        net.async/async                   {:mvn/version "0.1.1"}

        ;; Lucene
        clucie/clucie                     {:mvn/version "0.4.2"}

        ;; AWS S3 API
        com.cognitect.aws/api             {:mvn/version "0.8.539"}
        com.cognitect.aws/endpoints       {:mvn/version "1.1.12.145"}
        com.cognitect.aws/s3              {:mvn/version "814.2.1053.0"}

        ;; web server
        http-kit/http-kit                 {:mvn/version "2.5.3"}
        ring/ring-core                    {:mvn/version "1.9.5"}
        ring-cors/ring-cors               {:mvn/version "0.1.13"}
        compojure/compojure               {:mvn/version "1.6.2"}

        ;; logging
        ch.qos.logback/logback-classic    {:mvn/version "1.2.10"}

        ;; config
        environ/environ                   {:git/url   "https://github.com/cap10morgan/environ.git"
                                           :sha       "32682e865e8248d9df09643d6321ca4259fdbc19"
                                           :deps/root "environ"}}

 :paths ["src" "resources"]

 :jvm-opts ["-Dclojure.tools.logging.factory=clojure.tools.logging.impl/slf4j-factory"]

 :aliases
 {:mvn/group-id com.fluree
  :mvn/artifact-id ledger
  :mvn/version "1.0.0-beta18"

  :dev
  {:extra-paths ["dev", "test"]
   :extra-deps  {org.clojure/tools.namespace {:mvn/version "1.2.0"}}}

  :test
  {:extra-paths ["test" "test-resources"]
   :extra-deps  {com.cognitect/test-runner
                 {:git/url "https://github.com/cognitect-labs/test-runner.git"
                  :sha "cc75980b43011773162b485f46f939dc5fba91e4"}}
   :exec-fn     cognitect.test-runner.api/test}

  :jar
  {:replace-deps {com.github.seancorfield/depstar {:mvn/version "2.1.303"}}
   :exec-fn hf.depstar/jar
   :exec-args {:jar "target/fluree-ledger.jar"
               :group-id :mvn/group-id
               :artifact-id :mvn/artifact-id
               :version :mvn/version
               :sync-pom true}}

  :uberjar
  {:replace-deps {com.github.seancorfield/depstar {:mvn/version "2.1.303"}}
   :exec-fn hf.depstar/uberjar
   :exec-args {:jar "target/fluree-ledger.standalone.jar"
               :aot [fluree.db.server]
               :main-class fluree.db.server
               :group-id :mvn/group-id
               :artifact-id :mvn/artifact-id
               :version :mvn/version
               :sync-pom true}}

  :native-image
  {:main-opts ["-m" "clj.native-image" "fluree.db.server"
               "-H:Name=fluree-ledger" "--no-fallback"
               "-H:+ReportExceptionStackTraces"
               ;; IncludeResources is pretty finicky. Lots of regexes I've tried don't
               ;; work and the logging the docs say you can turn on doesn't work.
               ;; So I'm just including everything for now. - WSM 2021/08/20
               "-H:IncludeResources=.*"
               "--enable-url-protocols=http,https"
               "--enable-all-security-services"
               "--report-unsupported-elements-at-runtime"
               "--initialize-at-build-time"
               "--allow-incomplete-classpath"
               "--install-exit-handlers"

               ;; Most of these initialize-at-run-time classes are from https://github.com/oracle/graal/issues/2050#issuecomment-797689154
               "--initialize-at-run-time=org.asynchttpclient.RequestBuilderBase,org.asynchttpclient.ntlm.NtlmEngine,io.netty.channel.kqueue.KQueue,io.netty.channel.kqueue.Native,io.netty.channel.kqueue.KQueueEventLoop,io.netty.channel.kqueue.KQueueEventArray,io.netty.util.internal.logging.Log4JLogger,io.netty.channel.epoll.Epoll,io.netty.channel.epoll.Native,io.netty.channel.epoll.EpollEventLoop,io.netty.channel.epoll.EpollEventArray,io.netty.channel.unix.Errors,io.netty.channel.unix.IovArray,io.netty.channel.unix.Limits,io.netty.channel.DefaultFileRegion,io.netty.handler.ssl.ReferenceCountedOpenSslContext,io.netty.handler.ssl.ReferenceCountedOpenSslEngine,io.netty.handler.ssl.JdkNpnApplicationProtocolNegotiator,io.netty.handler.ssl.JettyNpnSslEngine,io.netty.handler.ssl.ConscryptAlpnSslEngine,io.netty.handler.ssl.JettyAlpnSslEngine$ServerEngine,io.netty.handler.ssl.JettyAlpnSslEngine$ClientEngine,org.httpkit.client.ClientSslEngineFactory$SSLHolder,abracad.avro.ClojureData$Vars,org.apache.lucene.analysis.ja.dict.UnknownDictionary$SingletonHolder,org.apache.lucene.analysis.ja.dict.TokenInfoDictionary$SingletonHolder"

               ;; In theory this shouldn't be necessary w/ sufficient type hinting, but there's a bug in the go macro (I think)
               ;; that causes type hinting to not always work correctly inside them and you can't access fields of Java
               ;; types like fluree.db.flake.Flake b/c it will resort to reflection and that has to be configured under
               ;; graalvm native-images. I haven't figured out a minimal reproduction yet though. In the meantime, this fixes it.
               "-H:ReflectionConfigurationFiles=resources/native-image-config/reflect-config.json"]
   :jvm-opts   ["-Dclojure.compiler.direct-linking=true"]
   :extra-deps {clj.native-image/clj.native-image
                {:git/url "https://github.com/taylorwood/clj.native-image.git"
                 :sha     "4604ae76855e09cdabc0a2ecc5a7de2cc5b775d6"}}}

  :meta
  {:main-opts ["-m" "fluree.db.meta"]}

  :coverage
  {:extra-paths ["test"]
   :extra-deps  {cloverage/cloverage {:mvn/version "1.2.2"}}
   :main-opts   ["-m" "cloverage.coverage" "-p" "src" "-s" "test" "--test-ns-regex" "^fluree\\.db\\.ledger\\.ledger-test*$" "--output" "scanning_results/coverage"]}

  :eastwood
  {:extra-deps {jonase/eastwood {:mvn/version "1.2.2"}}
   :main-opts ["-m" "eastwood.lint" {:source-paths ["src"] :test-paths ["test"]
                                     :config-files ["test-resources/eastwood-config.clj"]}]}

  :ancient
  {:extra-deps {com.github.liquidz/antq {:mvn/version "RELEASE"}}
   :main-opts ["-m" "antq.core" "--skip=github-action"]}

  :clj-kondo
  {:extra-deps {clj-kondo/clj-kondo {:mvn/version "2022.01.15"}}
   :main-opts ["-m" "clj-kondo.main" "--lint" "src" "--config" ".clj-kondo/config.edn"]}}}<|MERGE_RESOLUTION|>--- conflicted
+++ resolved
@@ -2,11 +2,7 @@
         org.clojure/data.xml              {:mvn/version "0.2.0-alpha6"}
         com.fluree/alphabase              {:mvn/version "3.2.2"}
         com.fluree/db                     {:git/url "https://github.com/fluree/db.git"
-<<<<<<< HEAD
-                                           :sha "cf43b06a4a2b86d13d6cccd5a75f5383a7baf0ec"}
-=======
                                            :sha "96fc34765f14ea301552dccc55e09efc2f7b0a49"}
->>>>>>> 0ae83a46
         com.fluree/raft                   {:mvn/version "1.0.0-beta1"}
         com.fluree/crypto                 {:mvn/version "0.3.7"}
 
