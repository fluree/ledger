{:deps     {org.clojure/clojure            {:mvn/version "1.11.1"}
            org.clojure/data.xml           {:mvn/version "0.2.0-alpha6"}
            com.fluree/alphabase           {:mvn/version "3.2.2"}
<<<<<<< HEAD
            com.fluree/db                  {:git/url "https://github.com/fluree/db.git"
                                            :sha     "1bcac6ee21a89e42ace90ac00d48e2165ae34ad5"}
=======
            com.fluree/db                  {:mvn/version "2.0.0-alpha2"}
>>>>>>> 06671b25
            com.fluree/raft                {:mvn/version "1.0.0-beta1"}
            com.fluree/crypto              {:mvn/version "0.3.9"}

            ;; network comm
            net.async/async                {:mvn/version "0.1.1"}

            ;; Lucene
            clucie/clucie                  {:mvn/version "0.4.2"}

            ;; AWS S3 API
            com.cognitect.aws/api          {:mvn/version "0.8.539"}
            com.cognitect.aws/endpoints    {:mvn/version "1.1.12.192"}
            com.cognitect.aws/s3           {:mvn/version "822.2.1109.0"}


            ;; web server
            http-kit/http-kit              {:mvn/version "2.5.3"}
            ring/ring-core                 {:mvn/version "1.9.5"}
            ring-cors/ring-cors            {:mvn/version "0.1.13"}
            compojure/compojure            {:mvn/version "1.6.2"}

            ;; logging
            ch.qos.logback/logback-classic {:mvn/version "1.2.11"}

            ;; config
            environ/environ                {:git/url   "https://github.com/cap10morgan/environ.git"
                                            :sha       "32682e865e8248d9df09643d6321ca4259fdbc19"
                                            :deps/root "environ"}

            ;; retries
            robert/bruce                   {:mvn/version "0.8.0"}}

 :paths    ["src" "resources"]

 :jvm-opts ["-Dclojure.tools.logging.factory=clojure.tools.logging.impl/slf4j-factory"]

 :aliases
 {:mvn/group-id    com.fluree
  :mvn/artifact-id ledger
  :mvn/version     "2.0.0-alpha2"

  :dev
  {:extra-paths ["dev", "test"]
   :extra-deps  {org.clojure/tools.namespace {:mvn/version "1.2.0"}}}

  :test
  {:extra-paths ["test" "test-resources"]
   :extra-deps  {com.cognitect/test-runner
                 {:git/url "https://github.com/cognitect-labs/test-runner.git"
                  :sha     "cc75980b43011773162b485f46f939dc5fba91e4"}}
   :exec-fn     cognitect.test-runner.api/test}

  :jar
  {:replace-deps {com.github.seancorfield/depstar {:mvn/version "2.1.303"}}
   :exec-fn      hf.depstar/jar
   :exec-args    {:jar         "target/fluree-ledger.jar"
                  :group-id    :mvn/group-id
                  :artifact-id :mvn/artifact-id
                  :version     :mvn/version
                  :sync-pom    true}}

  :uberjar
  {:replace-deps {com.github.seancorfield/depstar {:mvn/version "2.1.303"}}
   :exec-fn      hf.depstar/uberjar
   :exec-args    {:jar         "target/fluree-ledger.standalone.jar"
                  :aot         [fluree.db.server]
                  :main-class  fluree.db.server
                  :group-id    :mvn/group-id
                  :artifact-id :mvn/artifact-id
                  :version     :mvn/version
                  :sync-pom    true}}

  :native-image
  {:main-opts  ["-m" "clj.native-image" "fluree.db.server"
                "-H:Name=fluree-ledger" "--no-fallback"
                "-H:+ReportExceptionStackTraces"
                ;; IncludeResources is pretty finicky. Lots of regexes I've tried don't
                ;; work and the logging the docs say you can turn on doesn't work.
                ;; So I'm just including everything for now. - WSM 2021/08/20
                "-H:IncludeResources=.*"
                "--enable-url-protocols=http,https"
                "--enable-all-security-services"
                "--report-unsupported-elements-at-runtime"
                "--initialize-at-build-time"
                "--allow-incomplete-classpath"
                "--install-exit-handlers"

                ;; Most of these initialize-at-run-time classes are from https://github.com/oracle/graal/issues/2050#issuecomment-797689154
                "--initialize-at-run-time=org.asynchttpclient.RequestBuilderBase,org.asynchttpclient.ntlm.NtlmEngine,io.netty.channel.kqueue.KQueue,io.netty.channel.kqueue.Native,io.netty.channel.kqueue.KQueueEventLoop,io.netty.channel.kqueue.KQueueEventArray,io.netty.util.internal.logging.Log4JLogger,io.netty.channel.epoll.Epoll,io.netty.channel.epoll.Native,io.netty.channel.epoll.EpollEventLoop,io.netty.channel.epoll.EpollEventArray,io.netty.channel.unix.Errors,io.netty.channel.unix.IovArray,io.netty.channel.unix.Limits,io.netty.channel.DefaultFileRegion,io.netty.handler.ssl.ReferenceCountedOpenSslContext,io.netty.handler.ssl.ReferenceCountedOpenSslEngine,io.netty.handler.ssl.JdkNpnApplicationProtocolNegotiator,io.netty.handler.ssl.JettyNpnSslEngine,io.netty.handler.ssl.ConscryptAlpnSslEngine,io.netty.handler.ssl.JettyAlpnSslEngine$ServerEngine,io.netty.handler.ssl.JettyAlpnSslEngine$ClientEngine,org.httpkit.client.ClientSslEngineFactory$SSLHolder,abracad.avro.ClojureData$Vars,org.apache.lucene.analysis.ja.dict.UnknownDictionary$SingletonHolder,org.apache.lucene.analysis.ja.dict.TokenInfoDictionary$SingletonHolder"

                ;; In theory this shouldn't be necessary w/ sufficient type hinting, but there's a bug in the go macro (I think)
                ;; that causes type hinting to not always work correctly inside them and you can't access fields of Java
                ;; types like fluree.db.flake.Flake b/c it will resort to reflection and that has to be configured under
                ;; graalvm native-images. I haven't figured out a minimal reproduction yet though. In the meantime, this fixes it.
                "-H:ReflectionConfigurationFiles=resources/native-image-config/reflect-config.json"]
   :jvm-opts   ["-Dclojure.compiler.direct-linking=true"]
   :extra-deps {clj.native-image/clj.native-image
                {:git/url "https://github.com/taylorwood/clj.native-image.git"
                 :sha     "4604ae76855e09cdabc0a2ecc5a7de2cc5b775d6"}}}

  :meta
  {:main-opts ["-m" "fluree.db.meta"]}

  :coverage
  {:extra-paths ["test"]
   :extra-deps  {cloverage/cloverage {:mvn/version "1.2.3"}}
   :main-opts   ["-m" "cloverage.coverage" "-p" "src" "-s" "test" "--test-ns-regex" "^fluree\\.db\\.ledger\\.ledger-test*$" "--output" "scanning_results/coverage"]}

  :eastwood
  {:extra-deps {jonase/eastwood {:mvn/version "1.2.3"}}
   :main-opts  ["-m" "eastwood.lint" {:source-paths ["src"] :test-paths ["test"]
                                      :config-files ["test-resources/eastwood-config.clj"]}]}

  :ancient
  {:extra-deps {com.github.liquidz/antq {:mvn/version "RELEASE"}}
   :main-opts  ["-m" "antq.core" "--skip=github-action"]}

  :clj-kondo
  {:extra-deps {clj-kondo/clj-kondo {:mvn/version "2022.04.25"}}
   :main-opts ["-m" "clj-kondo.main" "--lint" "src" "--config" ".clj-kondo/config.edn"]}}}<|MERGE_RESOLUTION|>--- conflicted
+++ resolved
@@ -1,12 +1,8 @@
 {:deps     {org.clojure/clojure            {:mvn/version "1.11.1"}
             org.clojure/data.xml           {:mvn/version "0.2.0-alpha6"}
             com.fluree/alphabase           {:mvn/version "3.2.2"}
-<<<<<<< HEAD
             com.fluree/db                  {:git/url "https://github.com/fluree/db.git"
                                             :sha     "1bcac6ee21a89e42ace90ac00d48e2165ae34ad5"}
-=======
-            com.fluree/db                  {:mvn/version "2.0.0-alpha2"}
->>>>>>> 06671b25
             com.fluree/raft                {:mvn/version "1.0.0-beta1"}
             com.fluree/crypto              {:mvn/version "0.3.9"}
 
