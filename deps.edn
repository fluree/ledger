--- conflicted
+++ resolved
@@ -2,11 +2,7 @@
             org.clojure/data.xml           {:mvn/version "0.2.0-alpha6"}
             com.fluree/alphabase           {:mvn/version "3.2.2"}
             com.fluree/db                  {:git/url "https://github.com/fluree/db.git"
-<<<<<<< HEAD
                                             :sha     "f2563568a77475129079cfcb4a514f07c099c831"}
-=======
-                                            :sha     "31e465681b61d635b00a03e70615afd49e7eb18d"}
->>>>>>> 3f3deab7
             com.fluree/raft                {:mvn/version "1.0.0-beta1"}
             com.fluree/crypto              {:mvn/version "0.3.9"}
 
